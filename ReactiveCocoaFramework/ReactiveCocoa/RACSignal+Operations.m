//
//  RACSignal+Operations.m
//  ReactiveCocoa
//
//  Created by Justin Spahr-Summers on 2012-09-06.
//  Copyright (c) 2012 GitHub, Inc. All rights reserved.
//

#import "RACSignal+Operations.h"
#import "EXTScope.h"
#import "NSArray+RACSequenceAdditions.h"
#import "NSObject+RACPropertySubscribing.h"
#import "RACBehaviorSubject.h"
#import "RACBlockTrampoline.h"
#import "RACCompoundDisposable.h"
#import "RACDisposable.h"
#import "RACGroupedSignal.h"
#import "RACMaybe.h"
#import "RACScheduler.h"
#import "RACScheduler+Private.h"
#import "RACSignalSequence.h"
#import "RACSubject.h"
#import "RACSubscriber.h"
#import "RACTuple.h"
#import "RACUnit.h"
#import "RACMulticastConnection+Private.h"
#import "RACReplaySubject.h"
#import <libkern/OSAtomic.h>
#import <objc/runtime.h>

NSString * const RACSignalErrorDomain = @"RACSignalErrorDomain";

// Subscribes to the given signal with the given blocks.
//
// If the signal errors or completes, the corresponding block is invoked. If the
// disposable passed to the block is _not_ disposed, then the signal is
// subscribed to again.
static RACDisposable *subscribeForever (RACSignal *signal, void (^next)(id), void (^error)(NSError *, RACDisposable *), void (^completed)(RACDisposable *)) {
	next = [next copy];
	error = [error copy];
	completed = [completed copy];

	RACCompoundDisposable *disposable = [RACCompoundDisposable compoundDisposable];

	RACSchedulerRecursiveBlock recursiveBlock = ^(void (^recurse)(void)) {
		RACDisposable *subscriptionDisposable = [signal subscribeNext:next error:^(NSError *e) {
			error(e, disposable);
			recurse();
		} completed:^{
			completed(disposable);
			recurse();
		}];

		if (subscriptionDisposable != nil) [disposable addDisposable:subscriptionDisposable];
	};
	
	// Subscribe once immediately, and then use recursive scheduling for any
	// further resubscriptions.
	recursiveBlock(^{
		RACScheduler *recursiveScheduler = RACScheduler.currentScheduler ?: [RACScheduler scheduler];

		RACDisposable *schedulingDisposable = [recursiveScheduler scheduleRecursiveBlock:recursiveBlock];
		if (schedulingDisposable != nil) [disposable addDisposable:schedulingDisposable];
	});

	return disposable;
}

// Used from within -concat to pop the next signal to concatenate to.
static RACDisposable *concatPopNextSignal(NSMutableArray *signals, BOOL *outerDonePtr, id<RACSubscriber> subscriber, RACSignal **currentSignalPtr) {
	NSCParameterAssert(signals != nil);
	NSCParameterAssert(currentSignalPtr != NULL);

	RACSignal *signal;

	@synchronized (signals) {
		if (*outerDonePtr && signals.count == 0 && *currentSignalPtr == nil) {
			[subscriber sendCompleted];
			return nil;
		}

		if (signals.count == 0 || *currentSignalPtr != nil) return nil;

		signal = signals[0];
		[signals removeObjectAtIndex:0];

		*currentSignalPtr = signal;
	}

	return [signal subscribeNext:^(id x) {
		[subscriber sendNext:x];
	} error:^(NSError *error) {
		[subscriber sendError:error];
	} completed:^{
		@synchronized (signals) {
			*currentSignalPtr = nil;
			concatPopNextSignal(signals, outerDonePtr, subscriber, currentSignalPtr);
		}
	}];
}

@implementation RACSignal (Operations)

- (RACSignal *)doNext:(void (^)(id x))block {
	NSParameterAssert(block != NULL);

	return [[RACSignal createSignal:^(id<RACSubscriber> subscriber) {
		return [self subscribeNext:^(id x) {
			block(x);
			[subscriber sendNext:x];
		} error:^(NSError *error) {
			[subscriber sendError:error];
		} completed:^{
			[subscriber sendCompleted];
		}];
	}] setNameWithFormat:@"[%@] -doNext:", self.name];
}

- (RACSignal *)doError:(void (^)(NSError *error))block {
	NSParameterAssert(block != NULL);
	
	return [[RACSignal createSignal:^(id<RACSubscriber> subscriber) {
		return [self subscribeNext:^(id x) {
			[subscriber sendNext:x];
		} error:^(NSError *error) {
			block(error);
			[subscriber sendError:error];
		} completed:^{
			[subscriber sendCompleted];
		}];
	}] setNameWithFormat:@"[%@] -doError:", self.name];
}

- (RACSignal *)doCompleted:(void (^)(void))block {
	NSParameterAssert(block != NULL);
	
	return [[RACSignal createSignal:^(id<RACSubscriber> subscriber) {
		return [self subscribeNext:^(id x) {
			[subscriber sendNext:x];
		} error:^(NSError *error) {
			[subscriber sendError:error];
		} completed:^{
			block();
			[subscriber sendCompleted];
		}];
	}] setNameWithFormat:@"[%@] -doCompleted:", self.name];
}

- (RACSignal *)throttle:(NSTimeInterval)interval {
<<<<<<< HEAD
	return [[RACSignal createSignal:^(id<RACSubscriber> subscriber) {
		__block id lastDelayedId = nil;
		return [self subscribeNext:^(id x) {
			if(lastDelayedId != nil) [self rac_cancelPreviousPerformBlockRequestsWithId:lastDelayedId];
			lastDelayedId = [self rac_performBlock:^{
=======
	return [RACSignal createSignal:^(id<RACSubscriber> subscriber) {
		// We may never use this scheduler, but we need to set it up ahead of
		// time so that our scheduled blocks are run serially if we do.
		RACScheduler *scheduler = [RACScheduler scheduler];

		__block RACDisposable *lastDisposable = nil;

		RACDisposable *subscriptionDisposable = [self subscribeNext:^(id x) {
			[lastDisposable dispose];

			dispatch_time_t time = dispatch_time(DISPATCH_TIME_NOW, (int64_t)(interval * NSEC_PER_SEC));
			RACScheduler *delayScheduler = RACScheduler.currentScheduler ?: scheduler;

			RACDisposable *nextDisposable = [delayScheduler after:time schedule:^{
>>>>>>> 7586e029
				[subscriber sendNext:x];
			}];

			@synchronized (scheduler) {
				// This assignment only needs to be synchronized with the
				// disposable returned from -throttle:. The subscriber blocks
				// are already serialized.
				lastDisposable = nextDisposable;
			}
		} error:^(NSError *error) {
			[lastDisposable dispose];
			[subscriber sendError:error];
		} completed:^{
			[lastDisposable dispose];
			[subscriber sendCompleted];
		}];
<<<<<<< HEAD
	}] setNameWithFormat:@"[%@] -throttle: %f", self.name, (double)interval];
}

- (RACSignal *)delay:(NSTimeInterval)interval {
	return [[RACSignal createSignal:^(id<RACSubscriber> subscriber) {
		__block id lastDelayedId = nil;
		return [self subscribeNext:^(id x) {
			lastDelayedId = [self rac_performBlock:^{
=======

		return [RACDisposable disposableWithBlock:^{
			[subscriptionDisposable dispose];

			@synchronized (scheduler) {
				[lastDisposable dispose];
			}
		}];
	} name:@"[%@] -throttle: %f", self.name, (double)interval];
}

- (RACSignal *)delay:(NSTimeInterval)interval {
	return [RACSignal createSignal:^(id<RACSubscriber> subscriber) {
		RACCompoundDisposable *disposable = [RACCompoundDisposable compoundDisposable];

		// We may never use this scheduler, but we need to set it up ahead of
		// time so that our scheduled blocks are run serially if we do.
		RACScheduler *scheduler = [RACScheduler scheduler];

		void (^schedule)(dispatch_block_t) = ^(dispatch_block_t block) {
			dispatch_time_t time = dispatch_time(DISPATCH_TIME_NOW, (int64_t)(interval * NSEC_PER_SEC));
			RACScheduler *delayScheduler = RACScheduler.currentScheduler ?: scheduler;

			RACDisposable *schedulerDisposable = [delayScheduler after:time schedule:block];
			if (schedulerDisposable != nil) [disposable addDisposable:schedulerDisposable];
		};

		RACDisposable *subscriptionDisposable = [self subscribeNext:^(id x) {
			schedule(^{
>>>>>>> 7586e029
				[subscriber sendNext:x];
			});
		} error:^(NSError *error) {
			[subscriber sendError:error];
		} completed:^{
			schedule(^{
				[subscriber sendCompleted];
			});
		}];
<<<<<<< HEAD
	}] setNameWithFormat:@"[%@] -delay: %f", self.name, (double)interval];
=======

		if (subscriptionDisposable != nil) [disposable addDisposable:subscriptionDisposable];
		return disposable;
	} name:@"[%@] -delay: %f", self.name, (double)interval];
>>>>>>> 7586e029
}

- (RACSignal *)repeat {
	return [[RACSignal createSignal:^(id<RACSubscriber> subscriber) {
		return subscribeForever(self,
			^(id x) {
				[subscriber sendNext:x];
			},
			^(NSError *error, RACDisposable *disposable) {
				[disposable dispose];
				[subscriber sendError:error];
			},
			^(RACDisposable *disposable) {
				// Resubscribe.
			});
	}] setNameWithFormat:@"[%@] -repeat", self.name];
}

- (RACSignal *)asMaybes {
	return [[RACSignal createSignal:^(id<RACSubscriber> subscriber) {
		return subscribeForever(self,
			^(id x) {
				[subscriber sendNext:[RACMaybe maybeWithObject:x]];
			},
			^(NSError *error, RACDisposable *disposable) {
				[subscriber sendNext:[RACMaybe maybeWithError:error]];
			},
			^(RACDisposable *disposable) {
				[disposable dispose];
				[subscriber sendCompleted];
			});
	}] setNameWithFormat:@"[%@] -asMaybes", self.name];
}

- (RACSignal *)catch:(RACSignal * (^)(NSError *error))catchBlock {
	NSParameterAssert(catchBlock != NULL);
		
	return [[RACSignal createSignal:^(id<RACSubscriber> subscriber) {
		__block RACDisposable *innerDisposable = nil;

		RACDisposable *outerDisposable = subscribeForever(self,
			^(id x) {
				[subscriber sendNext:x];
			},
			^(NSError *error, RACDisposable *outerDisposable) {
				[outerDisposable dispose];

				RACSignal *signal = catchBlock(error);
				innerDisposable = [signal subscribe:subscriber];
			},
			^(RACDisposable *outerDisposable) {
				[outerDisposable dispose];
				[subscriber sendCompleted];
			});

		return [RACDisposable disposableWithBlock:^{
			[outerDisposable dispose];
			[innerDisposable dispose];
		}];
	}] setNameWithFormat:@"[%@] -catch:", self.name];
}

- (RACSignal *)catchTo:(RACSignal *)signal {
	return [[self catch:^(NSError *error) {
		return signal;
	}] setNameWithFormat:@"[%@] -catchTo: %@", self.name, signal];
}

- (RACSignal *)finally:(void (^)(void))block {
	NSParameterAssert(block != NULL);
	
	return [[RACSignal createSignal:^(id<RACSubscriber> subscriber) {
		return [self subscribeNext:^(id x) {
			[subscriber sendNext:x];
		} error:^(NSError *error) {
			[subscriber sendError:error];
			block();
		} completed:^{
			[subscriber sendCompleted];
			block();
		}];
	}] setNameWithFormat:@"[%@] -finally:", self.name];
}

- (RACSignal *)windowWithStart:(RACSignal *)openSignal close:(RACSignal * (^)(RACSignal *start))closeBlock {
	NSParameterAssert(openSignal != nil);
	NSParameterAssert(closeBlock != NULL);
	
	return [[RACSignal createSignal:^(id<RACSubscriber> subscriber) {
		__block RACSubject *currentWindow = nil;
		__block RACSignal *currentCloseWindow = nil;
		__block RACDisposable *closeObserverDisposable = NULL;
		
		void (^closeCurrentWindow)(void) = ^{
			[currentWindow sendCompleted];
			currentWindow = nil;
			currentCloseWindow = nil;
			[closeObserverDisposable dispose], closeObserverDisposable = nil;
		};
		
		RACDisposable *openObserverDisposable = [openSignal subscribe:[RACSubscriber subscriberWithNext:^(id x) {
			if(currentWindow == nil) {
				currentWindow = [RACSubject subject];
				[subscriber sendNext:currentWindow];
				
				currentCloseWindow = closeBlock(currentWindow);
				closeObserverDisposable = [currentCloseWindow subscribe:[RACSubscriber subscriberWithNext:^(id x) {
					closeCurrentWindow();
				} error:^(NSError *error) {
					closeCurrentWindow();
				} completed:^{
					closeCurrentWindow();
				}]];
			}
		} error:^(NSError *error) {
			
		} completed:^{
			
		}]];
				
		RACDisposable *selfObserverDisposable = [self subscribeNext:^(id x) {
			[currentWindow sendNext:x];
		} error:^(NSError *error) {
			[subscriber sendError:error];
		} completed:^{
			[subscriber sendCompleted];
		}];
				
		return [RACDisposable disposableWithBlock:^{
			[closeObserverDisposable dispose];
			[openObserverDisposable dispose];
			[selfObserverDisposable dispose];
		}];
	}] setNameWithFormat:@"[%@] -windowWithStart: %@ close:", self.name, openSignal];
}

- (RACSignal *)buffer:(NSUInteger)bufferCount {
	NSParameterAssert(bufferCount > 0);
	return [[RACSignal createSignal:^(id<RACSubscriber> subscriber) {
		NSMutableArray *values = [NSMutableArray arrayWithCapacity:bufferCount];
		RACSubject *windowCloseSubject = [RACSubject subject];
		
		RACDisposable *closeDisposable = [windowCloseSubject subscribeNext:^(id x) {
			[subscriber sendNext:[RACTuple tupleWithObjectsFromArray:values convertNullsToNils:NO]];
			[values removeAllObjects];
		}];

		__block RACDisposable *innerDisposable = nil;
		RACDisposable *outerDisposable = [[self windowWithStart:self close:^(RACSignal *start) {
			return windowCloseSubject;
		}] subscribeNext:^(id x) {		
			innerDisposable = [x subscribeNext:^(id x) {
				[values addObject:x ? : [RACTupleNil tupleNil]];
				if(values.count % bufferCount == 0) {
					[windowCloseSubject sendNext:[RACUnit defaultUnit]];
				}
			}];
		} error:^(NSError *error) {
			[subscriber sendError:error];
		} completed:^{
			[subscriber sendCompleted];
		}];

		return [RACDisposable disposableWithBlock:^{
			[innerDisposable dispose];
			[outerDisposable dispose];
			[closeDisposable dispose];
		}];
	}] setNameWithFormat:@"[%@] -buffer: %lu", self.name, (unsigned long)bufferCount];
}

- (RACSignal *)bufferWithTime:(NSTimeInterval)interval {
	return [[RACSignal createSignal:^(id<RACSubscriber> subscriber) {
		NSMutableArray *values = [NSMutableArray array];

		__block RACDisposable *innerDisposable = nil;
		RACDisposable *outerDisposable = [[self windowWithStart:self close:^(RACSignal *start) {
			return [[[RACSignal interval:interval] take:1] doNext:^(id x) {
				[subscriber sendNext:[RACTuple tupleWithObjectsFromArray:values convertNullsToNils:NO]];
				[values removeAllObjects];
			}];
		}] subscribeNext:^(id x) {
			innerDisposable = [x subscribeNext:^(id x) {
				[values addObject:x ? : [RACTupleNil tupleNil]];
			}];
		} error:^(NSError *error) {
			[subscriber sendError:error];
		} completed:^{
			[subscriber sendCompleted];
		}];

		return [RACDisposable disposableWithBlock:^{
			[innerDisposable dispose];
			[outerDisposable dispose];
		}];
	}] setNameWithFormat:@"[%@] -bufferWithTime: %f", self.name, (double)interval];
}

- (RACSignal *)collect {
	return [[RACSignal createSignal:^(id<RACSubscriber> subscriber) {
		NSMutableArray *collectedValues = [[NSMutableArray alloc] init];
		return [self subscribeNext:^(id x) {
			[collectedValues addObject:x];
		} error:^(NSError *error) {
			[subscriber sendError:error];
		} completed:^{
			[subscriber sendNext:[collectedValues copy]];
			[subscriber sendCompleted];
		}];
	}] setNameWithFormat:@"[%@] -collect", self.name];
}

- (RACSignal *)takeLast:(NSUInteger)count {
	return [[RACSignal createSignal:^(id<RACSubscriber> subscriber) {		
		NSMutableArray *valuesTaken = [NSMutableArray arrayWithCapacity:count];
		return [self subscribeNext:^(id x) {
			[valuesTaken addObject:x ? : [RACTupleNil tupleNil]];
			
			while(valuesTaken.count > count) {
				[valuesTaken removeObjectAtIndex:0];
			}
		} error:^(NSError *error) {
			[subscriber sendError:error];
		} completed:^{
			for(id value in valuesTaken) {
				[subscriber sendNext:[value isKindOfClass:[RACTupleNil class]] ? nil : value];
			}
			
			[subscriber sendCompleted];
		}];
	}] setNameWithFormat:@"[%@] -takeLast: %lu", self.name, (unsigned long)count];
}

+ (RACSignal *)combineLatest:(id<NSFastEnumeration>)signals reduce:(id)reduceBlock {
	NSMutableArray *signalsArray = [NSMutableArray array];
	for (RACSignal *signal in signals) {
		[signalsArray addObject:signal];
	}
	if (signalsArray.count == 0) return self.empty;
	static NSValue *(^keyForSubscriber)(RACSubscriber *) = ^(RACSubscriber *subscriber) {
		return [NSValue valueWithNonretainedObject:subscriber];
	};
	return [[RACSignal createSignal:^(id<RACSubscriber> outerSubscriber) {
		NSMutableArray *innerSubscribers = [NSMutableArray arrayWithCapacity:signalsArray.count];
		NSMutableSet *disposables = [NSMutableSet setWithCapacity:signalsArray.count];
		NSMutableSet *completedSignals = [NSMutableSet setWithCapacity:signalsArray.count];
		NSMutableDictionary *lastValues = [NSMutableDictionary dictionaryWithCapacity:signalsArray.count];
		for (RACSignal *signal in signalsArray) {
			__block RACSubscriber *innerSubscriber = [RACSubscriber subscriberWithNext:^(id x) {
				@synchronized(lastValues) {
					lastValues[keyForSubscriber(innerSubscriber)] = x ?: RACTupleNil.tupleNil;
					
					if(lastValues.count == signalsArray.count) {
						NSMutableArray *orderedValues = [NSMutableArray arrayWithCapacity:signalsArray.count];
						for (RACSubscriber *subscriber in innerSubscribers) {
							[orderedValues addObject:lastValues[keyForSubscriber(subscriber)]];
						}
						
						if (reduceBlock == NULL) {
							[outerSubscriber sendNext:[RACTuple tupleWithObjectsFromArray:orderedValues]];
						} else {
							[outerSubscriber sendNext:[RACBlockTrampoline invokeBlock:reduceBlock withArguments:orderedValues]];
						}
					}
				}
			} error:^(NSError *error) {
				[outerSubscriber sendError:error];
			} completed:^{
				@synchronized(completedSignals) {
					[completedSignals addObject:signal];
					if(completedSignals.count == signalsArray.count) {
						[outerSubscriber sendCompleted];
					}
				}
			}];
			[innerSubscribers addObject:innerSubscriber];
			RACDisposable *disposable = [signal subscribe:innerSubscriber];
			
			if (disposable != nil) {
				[disposables addObject:disposable];
			}
		}
		
		return [RACDisposable disposableWithBlock:^{
			for (RACDisposable *disposable in disposables) {
				[disposable dispose];
			}
		}];
	}] setNameWithFormat:@"+combineLatest: %@ reduce:", signalsArray];
}

+ (RACSignal *)combineLatest:(id<NSFastEnumeration>)signals {
	return [[self combineLatest:signals reduce:nil] setNameWithFormat:@"+combineLatest: %@", signals];
}

+ (RACSignal *)merge:(id<NSFastEnumeration>)signals {
	RACSignal *signal = [RACSignal createSignal:^ RACDisposable * (id<RACSubscriber> subscriber) {
		for (RACSignal *signal in signals) {
			[subscriber sendNext:signal];
		}
		[subscriber sendCompleted];
		return nil;
	}].flatten;

	return [signal setNameWithFormat:@"+merge: %@", signals];
}

- (RACSignal *)flatten:(NSUInteger)maxConcurrent {
	return [[RACSignal createSignal:^(id<RACSubscriber> subscriber) {
		NSMutableSet *activeSignals = [NSMutableSet setWithObject:self];
		NSMutableSet *disposables = [NSMutableSet set];
		NSMutableArray *queuedSignals = [NSMutableArray array];

		// Returns whether the signal should complete.
		__block BOOL (^dequeueAndSubscribeIfAllowed)(void);
		void (^completeSignal)(RACSignal *) = ^(RACSignal *signal) {
			@synchronized(activeSignals) {
				[activeSignals removeObject:signal];
			}
			
			BOOL completed = dequeueAndSubscribeIfAllowed();
			if (completed) {
				[subscriber sendCompleted];
			}
		};

		void (^addDisposable)(RACDisposable *) = ^(RACDisposable *disposable) {
			if (disposable == nil) return;
			
			@synchronized(disposables) {
				[disposables addObject:disposable];
			}
		};

		dequeueAndSubscribeIfAllowed = ^{
			RACSignal *signal;
			@synchronized(activeSignals) {
				@synchronized(queuedSignals) {
					BOOL completed = activeSignals.count < 1 && queuedSignals.count < 1;
					if (completed) return YES;

					// We add one to maxConcurrent since self is an active
					// signal at the start and we don't want that to count
					// against the max.
					NSUInteger maxIncludingSelf = maxConcurrent + ([activeSignals containsObject:self] ? 1 : 0);
					if (activeSignals.count >= maxIncludingSelf && maxConcurrent != 0) return NO;

					if (queuedSignals.count < 1) return NO;

					signal = queuedSignals[0];
					[queuedSignals removeObjectAtIndex:0];

					[activeSignals addObject:signal];
				}
			}

			RACDisposable *disposable = [signal subscribe:[RACSubscriber subscriberWithNext:^(id x) {
				[subscriber sendNext:x];
			} error:^(NSError *error) {
				[subscriber sendError:error];
			} completed:^{
				completeSignal(signal);
			}]];

			addDisposable(disposable);

			return NO;
		};

		RACDisposable *disposable = [self subscribeNext:^(id x) {
			NSAssert([x isKindOfClass:RACSignal.class], @"The source must be a signal of signals. Instead, got %@", x);

			RACSignal *innerSignal = x;
			@synchronized(queuedSignals) {
				[queuedSignals addObject:innerSignal];
			}

			dequeueAndSubscribeIfAllowed();
		} error:^(NSError *error) {
			[subscriber sendError:error];
		} completed:^{
			completeSignal(self);
		}];

		addDisposable(disposable);

		return [RACDisposable disposableWithBlock:^{
			@synchronized(disposables) {
				[disposables makeObjectsPerformSelector:@selector(dispose)];
			}
		}];
	}] setNameWithFormat:@"[%@] -flatten: %lu", self.name, (unsigned long)maxConcurrent];
}

- (RACSignal *)sequenceNext:(RACSignal * (^)(void))block {
	NSParameterAssert(block != nil);

	return [[RACSignal createSignal:^(id<RACSubscriber> subscriber) {
		__block RACDisposable *nextDisposable = nil;

		RACDisposable *sourceDisposable = [self subscribeError:^(NSError *error) {
			[subscriber sendError:error];
		} completed:^{
			nextDisposable = [block() subscribe:subscriber];
		}];
		
		return [RACDisposable disposableWithBlock:^{
			[sourceDisposable dispose];
			[nextDisposable dispose];
		}];
	}] setNameWithFormat:@"[%@] -sequenceNext:", self.name];
}

- (RACSignal *)concat {
	return [[RACSignal createSignal:^(id<RACSubscriber> subscriber) {
		NSMutableArray *signals = [NSMutableArray array];
		RACCompoundDisposable *disposable = [RACCompoundDisposable compoundDisposable];

		__block BOOL outerDone = NO;
		__block RACSignal *currentSignal = nil;

		RACDisposable *subscriptionDisposable = [self subscribeNext:^(RACSignal *signal) {
			NSAssert([signal isKindOfClass:RACSignal.class], @"%@ must be a signal of signals. Instead, got %@", self, signal);

			@synchronized (signals) {
				[signals addObject:signal];

				RACDisposable *nextDisposable = concatPopNextSignal(signals, &outerDone, subscriber, &currentSignal);
				if (nextDisposable != nil) [disposable addDisposable:nextDisposable];
			}
		} error:^(NSError *error) {
			[subscriber sendError:error];
		} completed:^{
			@synchronized (signals) {
				outerDone = YES;

				RACDisposable *nextDisposable = concatPopNextSignal(signals, &outerDone, subscriber, &currentSignal);
				if (nextDisposable != nil) [disposable addDisposable:nextDisposable];
			}
		}];

		if (subscriptionDisposable != nil) [disposable addDisposable:subscriptionDisposable];
		return disposable;
	}] setNameWithFormat:@"[%@] -concat", self.name];
}

- (RACSignal *)aggregateWithStartFactory:(id (^)(void))startFactory combine:(id (^)(id running, id next))combineBlock {
	NSParameterAssert(startFactory != NULL);
	NSParameterAssert(combineBlock != NULL);
	
	return [[RACSignal createSignal:^(id<RACSubscriber> subscriber) {
		__block id runningValue = startFactory();
		return [self subscribeNext:^(id x) {
			runningValue = combineBlock(runningValue, x);
		} error:^(NSError *error) {
			[subscriber sendError:error];
		} completed:^{
			[subscriber sendNext:runningValue];
			[subscriber sendCompleted];
		}];
	}] setNameWithFormat:@"[%@] -aggregateWithStartFactory:combine:", self.name];
}

- (RACSignal *)aggregateWithStart:(id)start combine:(id (^)(id running, id next))combineBlock {
	RACSignal *signal = [self aggregateWithStartFactory:^{
		return start;
	} combine:combineBlock];

	return [signal setNameWithFormat:@"[%@] -aggregateWithStart: %@ combine:", self.name, start];
}

- (RACDisposable *)toProperty:(NSString *)keyPath onObject:(NSObject *)object {
	NSParameterAssert(keyPath != nil);
	NSParameterAssert(object != nil);

	// Purposely not retaining 'object', since we want to tear down the binding
	// when it deallocates normally.
	__block void * volatile objectPtr = (__bridge void *)object;
	
	RACDisposable *subscriptionDisposable = [self subscribeNext:^(id x) {
		NSObject *object = (__bridge id)objectPtr;
		[object setValue:x forKeyPath:keyPath];
	} error:^(NSError *error) {
		NSObject *object = (__bridge id)objectPtr;

		NSAssert(NO, @"Received error from %@ in binding for key path \"%@\" on %@: %@", self, keyPath, object, error);

		// Log the error if we're running with assertions disabled.
		NSLog(@"Received error from %@ in binding for key path \"%@\" on %@: %@", self, keyPath, object, error);
	}];
	
	RACDisposable *disposable = [RACDisposable disposableWithBlock:^{
		while (YES) {
			void *ptr = objectPtr;
			if (OSAtomicCompareAndSwapPtrBarrier(ptr, NULL, &objectPtr)) {
				break;
			}
		}

		[subscriptionDisposable dispose];
	}];

	[object rac_addDeallocDisposable:disposable];

	return disposable;
}

+ (RACSignal *)interval:(NSTimeInterval)interval {
	return [[RACSignal interval:interval withLeeway:0.0] setNameWithFormat:@"+interval: %f", (double)interval];
}

+ (RACSignal *)interval:(NSTimeInterval)interval withLeeway:(NSTimeInterval)leeway {
	NSParameterAssert(interval > 0.0 && interval < INT64_MAX / NSEC_PER_SEC);
	NSParameterAssert(leeway >= 0.0 && leeway < INT64_MAX / NSEC_PER_SEC);

	return [[RACSignal createSignal:^(id<RACSubscriber> subscriber) {
		int64_t intervalInNanoSecs = (int64_t)(interval * NSEC_PER_SEC);
		int64_t leewayInNanoSecs = (int64_t)(leeway * NSEC_PER_SEC);
		dispatch_source_t timer = dispatch_source_create(DISPATCH_SOURCE_TYPE_TIMER, 0, 0, dispatch_get_global_queue(DISPATCH_QUEUE_PRIORITY_HIGH, 0));
		dispatch_source_set_timer(timer, dispatch_time(DISPATCH_TIME_NOW, intervalInNanoSecs), (uint64_t)intervalInNanoSecs, (uint64_t)leewayInNanoSecs);
		dispatch_source_set_event_handler(timer, ^{
			[subscriber sendNext:[NSDate date]];
		});
		dispatch_resume(timer);

		return [RACDisposable disposableWithBlock:^{
			dispatch_source_cancel(timer);
			dispatch_release(timer);
		}];
	}] setNameWithFormat:@"+interval: %f withLeeway: %f", (double)interval, (double)leeway];
}

- (RACSignal *)takeUntil:(RACSignal *)signalTrigger {
	return [[RACSignal createSignal:^(id<RACSubscriber> subscriber) {
		__block RACDisposable *selfDisposable = nil;
		__block void (^triggerCompletion)() = ^(){
			[selfDisposable dispose], selfDisposable = nil;
			[subscriber sendCompleted];
		};
		__block RACDisposable *triggerDisposable = [signalTrigger subscribeNext:^(id x) {
			triggerCompletion();
		} completed:^{
			triggerCompletion();
		}];
		
		selfDisposable = [self subscribeNext:^(id x) {
			[subscriber sendNext:x];
		} error:^(NSError *error) {
			[subscriber sendError:error];
		} completed:^{
			[triggerDisposable dispose];
			[subscriber sendCompleted];
		}];
		
		return [RACDisposable disposableWithBlock:^{
			[triggerDisposable dispose];
			[selfDisposable dispose];
		}];
	}] setNameWithFormat:@"[%@] -takeUntil: %@", self.name, signalTrigger];
}

- (RACSignal *)switch {
	return [[RACSignal createSignal:^(id<RACSubscriber> subscriber) {
		__block RACDisposable *innerDisposable = nil;
		RACDisposable *selfDisposable = [self subscribeNext:^(id x) {
			NSAssert([x isKindOfClass:RACSignal.class] || x == nil, @"-switch requires that the source signal (%@) send signals. Instead we got: %@", self, x);
			
			[innerDisposable dispose], innerDisposable = nil;
			
			innerDisposable = [x subscribeNext:^(id x) {
				[subscriber sendNext:x];
			} error:^(NSError *error) {
				[subscriber sendError:error];
			}];
		} error:^(NSError *error) {
			[subscriber sendError:error];
		} completed:^{
			[subscriber sendCompleted];
		}];
		
		return [RACDisposable disposableWithBlock:^{
			[innerDisposable dispose];
			[selfDisposable dispose];
		}];
	}] setNameWithFormat:@"[%@] -switch", self.name];
}

+ (RACSignal *)if:(RACSignal *)boolSignal then:(RACSignal *)trueSignal else:(RACSignal *)falseSignal {
	NSParameterAssert(boolSignal != nil);
	NSParameterAssert(trueSignal != nil);
	NSParameterAssert(falseSignal != nil);

	return [[[boolSignal
		map:^(NSNumber *value) {
			NSAssert([value isKindOfClass:NSNumber.class], @"Expected %@ to send BOOLs, not %@", boolSignal, value);
			
			return (value.boolValue ? trueSignal : falseSignal);
		}]
		switch]
		setNameWithFormat:@"+if: %@ then: %@ else: %@", boolSignal, trueSignal, falseSignal];
}

- (id)first {
	return [self firstOrDefault:nil];
}

- (id)firstOrDefault:(id)defaultValue {
	return [self firstOrDefault:defaultValue success:NULL error:NULL];
}

- (id)firstOrDefault:(id)defaultValue success:(BOOL *)success error:(NSError **)error {
	NSCondition *condition = [[NSCondition alloc] init];
	condition.name = [NSString stringWithFormat:@"[%@] -firstOrDefault: %@ success:error:", self.name, defaultValue];

	__block id value = defaultValue;

	// Protects against setting 'value' multiple times (e.g. to the second value
	// instead of the first).
	__block BOOL done = NO;
	__block NSError *localError;

	__block RACDisposable *disposable = [self subscribeNext:^(id x) {
		[condition lock];

		if (!done) {
			value = x;
			if(success != NULL) *success = YES;
			
			done = YES;
			[disposable dispose];
			[condition broadcast];
		}

		[condition unlock];
	} error:^(NSError *e) {
		[condition lock];

		if(success != NULL) *success = NO;
		localError = e;

		done = YES;
		[condition broadcast];
		[condition unlock];
	} completed:^{
		[condition lock];

		if(success != NULL) *success = YES;

		done = YES;
		[condition broadcast];
		[condition unlock];
	}];

	[condition lock];
	while (!done) {
		[condition wait];
	}

	if (error != NULL) *error = localError;

	[condition unlock];
	return value;
}

+ (RACSignal *)defer:(RACSignal * (^)(void))block {
	NSParameterAssert(block != NULL);
	
	return [[RACSignal createSignal:^(id<RACSubscriber> subscriber) {
		RACSignal *signal = block();
		return [signal subscribe:[RACSubscriber subscriberWithNext:^(id x) {
			[subscriber sendNext:x];
		} error:^(NSError *error) {
			[subscriber sendError:error];
		} completed:^{
			[subscriber sendCompleted];
		}]];
	}] setNameWithFormat:@"+defer:"];
}

- (RACSignal *)distinctUntilChanged {
	return [[RACSignal createSignal:^(id<RACSubscriber> subscriber) {
		__block id lastValue = nil;
		__block BOOL initial = YES;

		return [self subscribeNext:^(id x) {
			if (initial || (lastValue != x && ![x isEqual:lastValue])) {
				initial = NO;
				lastValue = x;
				[subscriber sendNext:x];
			}
		} error:^(NSError *error) {
			[subscriber sendError:error];
		} completed:^{
			[subscriber sendCompleted];
		}];
	}] setNameWithFormat:@"[%@] -distinctUntilChanged", self.name];
}

- (NSArray *)toArray {
	NSCondition *condition = [[NSCondition alloc] init];
	condition.name = [NSString stringWithFormat:@"[%@] -toArray", self.name];

	NSMutableArray *values = [NSMutableArray array];
	__block BOOL done = NO;
	[self subscribeNext:^(id x) {
		[values addObject:x ? : [NSNull null]];
	} error:^(NSError *error) {
		[condition lock];
		done = YES;
		[condition broadcast];
		[condition unlock];
	} completed:^{
		[condition lock];
		done = YES;
		[condition broadcast];
		[condition unlock];
	}];

	[condition lock];
	while (!done) {
		[condition wait];
	}

	[condition unlock];

	return [values copy];
}

- (RACSequence *)sequence {
	return [[RACSignalSequence sequenceWithSignal:self] setNameWithFormat:@"[%@] -sequence", self.name];
}

- (RACMulticastConnection *)publish {
	RACSubject *subject = [[RACSubject subject] setNameWithFormat:@"[%@] -publish", self.name];
	RACMulticastConnection *connection = [self multicast:subject];
	return connection;
}

- (RACMulticastConnection *)multicast:(RACSubject *)subject {
	[subject setNameWithFormat:@"[%@] -multicast: %@", self.name, subject.name];
	RACMulticastConnection *connection = [[RACMulticastConnection alloc] initWithSourceSignal:self subject:subject];
	return connection;
}

- (RACSignal *)replay {
	RACReplaySubject *subject = [[RACReplaySubject subject] setNameWithFormat:@"[%@] -replay", self.name];

	RACMulticastConnection *connection = [self multicast:subject];
	[connection connect];

	return connection.signal;
}

- (RACSignal *)replayLazily {
	return [[[self
		multicast:[RACReplaySubject subject]]
		autoconnect]
		setNameWithFormat:@"[%@] -replayLazily", self.name];
}

- (RACSignal *)timeout:(NSTimeInterval)interval {
	return [[RACSignal createSignal:^(id<RACSubscriber> subscriber) {
		__block volatile uint32_t cancelTimeout = 0;
		dispatch_after(dispatch_time(DISPATCH_TIME_NOW, (int64_t) (interval * NSEC_PER_SEC)), dispatch_get_global_queue(DISPATCH_QUEUE_PRIORITY_DEFAULT, 0), ^{
			if(cancelTimeout) return;
			
			[subscriber sendError:[NSError errorWithDomain:RACSignalErrorDomain code:RACSignalErrorTimedOut userInfo:nil]];
		});
		
		RACDisposable *disposable = [self subscribeNext:^(id x) {
			[subscriber sendNext:x];
		} error:^(NSError *error) {
			[subscriber sendError:error];
		} completed:^{
			OSAtomicOr32Barrier(1, &cancelTimeout);
			[subscriber sendCompleted];
		}];
		
		return [RACDisposable disposableWithBlock:^{
			OSAtomicOr32Barrier(1, &cancelTimeout);
			[disposable dispose];
		}];
	}] setNameWithFormat:@"[%@] -timeout: %f", self.name, (double)interval];
}

- (RACSignal *)deliverOn:(RACScheduler *)scheduler {
	return [[RACSignal createSignal:^(id<RACSubscriber> subscriber) {
		RACCompoundDisposable *disposable = [RACCompoundDisposable compoundDisposable];

		void (^schedule)(id) = [^(id block) {
			RACDisposable *schedulingDisposable = [scheduler schedule:block];
			if (schedulingDisposable != nil) [disposable addDisposable:schedulingDisposable];
		} copy];

		RACDisposable *subscriptionDisposable = [self subscribeNext:^(id x) {
			schedule(^{
				[subscriber sendNext:x];
			});
		} error:^(NSError *error) {
			schedule(^{
				[subscriber sendError:error];
			});
		} completed:^{
			schedule(^{
				[subscriber sendCompleted];
			});
		}];

		if (subscriptionDisposable != nil) [disposable addDisposable:subscriptionDisposable];
		return disposable;
	}] setNameWithFormat:@"[%@] -deliverOn: %@", self.name, scheduler];
}

- (RACSignal *)subscribeOn:(RACScheduler *)scheduler {
	return [[RACSignal createSignal:^(id<RACSubscriber> subscriber) {
		RACCompoundDisposable *disposable = [RACCompoundDisposable compoundDisposable];

		RACDisposable *schedulingDisposable = [scheduler schedule:^{
			RACDisposable *subscriptionDisposable = [self subscribeNext:^(id x) {
				[subscriber sendNext:x];
			} error:^(NSError *error) {
				[subscriber sendError:error];
			} completed:^{
				[subscriber sendCompleted];
			}];

			if (subscriptionDisposable != nil) [disposable addDisposable:subscriptionDisposable];
		}];
		
		if (schedulingDisposable != nil) [disposable addDisposable:schedulingDisposable];
		return disposable;
	}] setNameWithFormat:@"[%@] -subscribeOn: %@", self.name, scheduler];
}

- (RACSignal *)let:(RACSignal * (^)(RACSignal *sharedSignal))letBlock {
	NSParameterAssert(letBlock != NULL);
	
	return [[RACSignal createSignal:^(id<RACSubscriber> subscriber) {
		RACMulticastConnection *connection = [self publish];
		RACDisposable *finalDisposable = [letBlock(connection.signal) subscribeNext:^(id x) {
			[subscriber sendNext:x];
		} error:^(NSError *error) {
			[subscriber sendError:error];
		} completed:^{
			[subscriber sendCompleted];
		}];
		
		RACDisposable *connectionDisposable = [connection connect];
		
		return [RACDisposable disposableWithBlock:^{
			[connectionDisposable dispose];
			[finalDisposable dispose];
		}];
	}] setNameWithFormat:@"[%@] -let:", self.name];
}

- (RACSignal *)groupBy:(id<NSCopying> (^)(id object))keyBlock transform:(id (^)(id object))transformBlock {
	NSParameterAssert(keyBlock != NULL);

	return [[RACSignal createSignal:^(id<RACSubscriber> subscriber) {
		NSMutableDictionary *groups = [NSMutableDictionary dictionary];

		return [self subscribeNext:^(id x) {
			id<NSCopying> key = keyBlock(x);
			RACGroupedSignal *groupSubject = nil;
			@synchronized(groups) {
				groupSubject = [groups objectForKey:key];
				if(groupSubject == nil) {
					groupSubject = [RACGroupedSignal signalWithKey:key];
					[groups setObject:groupSubject forKey:key];
					[subscriber sendNext:groupSubject];
				}
			}

			[groupSubject sendNext:transformBlock != NULL ? transformBlock(x) : x];
		} error:^(NSError *error) {
			[subscriber sendError:error];
		} completed:^{
			[subscriber sendCompleted];
		}];
	}] setNameWithFormat:@"[%@] -groupBy:transform:", self.name];
}

- (RACSignal *)groupBy:(id<NSCopying> (^)(id object))keyBlock {
	return [[self groupBy:keyBlock transform:nil] setNameWithFormat:@"[%@] -groupBy:", self.name];
}

- (RACSignal *)any {	
	return [[self any:^(id x) {
		return YES;
	}] setNameWithFormat:@"[%@] -any", self.name];
}

- (RACSignal *)any:(BOOL (^)(id object))predicateBlock {
	NSParameterAssert(predicateBlock != NULL);
	
	return [[RACSignal createSignal:^(id<RACSubscriber> subscriber) {
		__block RACDisposable *disposable = [self subscribeNext:^(id x) {
			if(predicateBlock(x)) {
				[subscriber sendNext:@(YES)];
				[disposable dispose];
				[subscriber sendCompleted];
			}
		} error:^(NSError *error) {
			[subscriber sendNext:@(NO)];
			[subscriber sendError:error];
		} completed:^{
			[subscriber sendNext:@(NO)];
			[subscriber sendCompleted];
		}];
		
		return disposable;
	}] setNameWithFormat:@"[%@] -any:", self.name];
}

- (RACSignal *)all:(BOOL (^)(id object))predicateBlock {
	NSParameterAssert(predicateBlock != NULL);
	
	return [[RACSignal createSignal:^(id<RACSubscriber> subscriber) {
		__block RACDisposable *disposable = [self subscribeNext:^(id x) {
			if(!predicateBlock(x)) {
				[subscriber sendNext:@(NO)];
				[disposable dispose];
				[subscriber sendCompleted];
			}
		} error:^(NSError *error) {
			[subscriber sendNext:@(NO)];
			[subscriber sendError:error];
		} completed:^{
			[subscriber sendNext:@(YES)];
			[subscriber sendCompleted];
		}];
		
		return disposable;
	}] setNameWithFormat:@"[%@] -all:", self.name];
}

- (RACSignal *)retry:(NSInteger)retryCount {
	return [[RACSignal createSignal:^(id<RACSubscriber> subscriber) {
		__block NSInteger currentRetryCount = 0;
		return subscribeForever(self,
			^(id x) {
				[subscriber sendNext:x];
			},
			^(NSError *error, RACDisposable *disposable) {
				if (retryCount == 0 || currentRetryCount < retryCount) {
					// Resubscribe.
					currentRetryCount++;
					return;
				}

				[disposable dispose];
				[subscriber sendError:error];
			},
			^(RACDisposable *disposable) {
				[disposable dispose];
				[subscriber sendCompleted];
			});
	}] setNameWithFormat:@"[%@] -retry: %lu", self.name, (unsigned long)retryCount];
}

- (RACSignal *)retry {
	return [[self retry:0] setNameWithFormat:@"[%@] -retry", self.name];
}

- (RACSignal *)sample:(RACSignal *)sampler {
	NSParameterAssert(sampler != nil);

	return [[RACSignal createSignal:^(id<RACSubscriber> subscriber) {
		NSLock *lock = [[NSLock alloc] init];
		__block id lastValue;
		__block BOOL hasValue = NO;

		__block RACDisposable *samplerDisposable;
		RACDisposable *sourceDisposable = [self subscribeNext:^(id x) {
			[lock lock];
			hasValue = YES;
			lastValue = x;
			[lock unlock];
		} error:^(NSError *error) {
			[samplerDisposable dispose];
			[subscriber sendError:error];
		} completed:^{
			[samplerDisposable dispose];
			[subscriber sendCompleted];
		}];

		samplerDisposable = [sampler subscribeNext:^(id _) {
			BOOL shouldSend = NO;
			id value;
			[lock lock];
			shouldSend = hasValue;
			value = lastValue;
			[lock unlock];

			if (shouldSend) {
				[subscriber sendNext:value];
			}
		} error:^(NSError *error) {
			[sourceDisposable dispose];
			[subscriber sendError:error];
		} completed:^{
			[sourceDisposable dispose];
			[subscriber sendCompleted];
		}];

		return [RACDisposable disposableWithBlock:^{
			[samplerDisposable dispose];
			[sourceDisposable dispose];
		}];
	}] setNameWithFormat:@"[%@] -sample: %@", self.name, sampler];
}

@end<|MERGE_RESOLUTION|>--- conflicted
+++ resolved
@@ -147,14 +147,7 @@
 }
 
 - (RACSignal *)throttle:(NSTimeInterval)interval {
-<<<<<<< HEAD
-	return [[RACSignal createSignal:^(id<RACSubscriber> subscriber) {
-		__block id lastDelayedId = nil;
-		return [self subscribeNext:^(id x) {
-			if(lastDelayedId != nil) [self rac_cancelPreviousPerformBlockRequestsWithId:lastDelayedId];
-			lastDelayedId = [self rac_performBlock:^{
-=======
-	return [RACSignal createSignal:^(id<RACSubscriber> subscriber) {
+	return [[RACSignal createSignal:^(id<RACSubscriber> subscriber) {
 		// We may never use this scheduler, but we need to set it up ahead of
 		// time so that our scheduled blocks are run serially if we do.
 		RACScheduler *scheduler = [RACScheduler scheduler];
@@ -168,7 +161,6 @@
 			RACScheduler *delayScheduler = RACScheduler.currentScheduler ?: scheduler;
 
 			RACDisposable *nextDisposable = [delayScheduler after:time schedule:^{
->>>>>>> 7586e029
 				[subscriber sendNext:x];
 			}];
 
@@ -185,16 +177,6 @@
 			[lastDisposable dispose];
 			[subscriber sendCompleted];
 		}];
-<<<<<<< HEAD
-	}] setNameWithFormat:@"[%@] -throttle: %f", self.name, (double)interval];
-}
-
-- (RACSignal *)delay:(NSTimeInterval)interval {
-	return [[RACSignal createSignal:^(id<RACSubscriber> subscriber) {
-		__block id lastDelayedId = nil;
-		return [self subscribeNext:^(id x) {
-			lastDelayedId = [self rac_performBlock:^{
-=======
 
 		return [RACDisposable disposableWithBlock:^{
 			[subscriptionDisposable dispose];
@@ -203,11 +185,11 @@
 				[lastDisposable dispose];
 			}
 		}];
-	} name:@"[%@] -throttle: %f", self.name, (double)interval];
+	}] setNameWithFormat:@"[%@] -throttle: %f", self.name, (double)interval];
 }
 
 - (RACSignal *)delay:(NSTimeInterval)interval {
-	return [RACSignal createSignal:^(id<RACSubscriber> subscriber) {
+	return [[RACSignal createSignal:^(id<RACSubscriber> subscriber) {
 		RACCompoundDisposable *disposable = [RACCompoundDisposable compoundDisposable];
 
 		// We may never use this scheduler, but we need to set it up ahead of
@@ -224,7 +206,6 @@
 
 		RACDisposable *subscriptionDisposable = [self subscribeNext:^(id x) {
 			schedule(^{
->>>>>>> 7586e029
 				[subscriber sendNext:x];
 			});
 		} error:^(NSError *error) {
@@ -234,14 +215,10 @@
 				[subscriber sendCompleted];
 			});
 		}];
-<<<<<<< HEAD
-	}] setNameWithFormat:@"[%@] -delay: %f", self.name, (double)interval];
-=======
 
 		if (subscriptionDisposable != nil) [disposable addDisposable:subscriptionDisposable];
 		return disposable;
-	} name:@"[%@] -delay: %f", self.name, (double)interval];
->>>>>>> 7586e029
+	}] setNameWithFormat:@"[%@] -delay: %f", self.name, (double)interval];
 }
 
 - (RACSignal *)repeat {
