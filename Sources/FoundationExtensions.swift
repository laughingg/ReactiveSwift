//
//  FoundationExtensions.swift
//  ReactiveSwift
//
//  Created by Justin Spahr-Summers on 2014-10-19.
//  Copyright (c) 2014 GitHub. All rights reserved.
//

import Foundation
import enum Result.NoError

<<<<<<< HEAD
#if os(Linux)
	import CDispatch
#endif

extension NotificationCenter {
	/// Returns a SignalProducer to observe posting of the specified
	/// notification.
=======
extension NotificationCenter: ReactiveExtensionsProvider {}

extension Reactive where Base: NotificationCenter {
	/// Returns a Signal to observe posting of the specified notification.
>>>>>>> b6ba01c5
	///
	/// - parameters:
	///   - name: name of the notification to observe
	///   - object: an instance which sends the notifications
	///
	/// - returns: A Signal of notifications posted that match the given criteria.
	///
	/// - note: The signal does not terminate naturally. Observers must be
	///         explicitly disposed to avoid leaks.
	public func notifications(forName name: Notification.Name?, object: AnyObject? = nil) -> Signal<Notification, NoError> {
		return Signal { [base = self.base] observer in
			let notificationObserver = base.addObserver(forName: name, object: object, queue: nil) { notification in
				observer.send(value: notification)
			}

			return ActionDisposable {
				base.removeObserver(notificationObserver)
			}
		}
	}
}

private let defaultSessionError = NSError(domain: "org.reactivecocoa.ReactiveSwift.Reactivity.URLSession.dataWithRequest",
                                          code: 1,
                                          userInfo: nil)

extension URLSession: ReactiveExtensionsProvider {}

extension Reactive where Base: URLSession {
	/// Returns a SignalProducer which performs the work associated with an
	/// `NSURLSession`
	///
	/// - parameters:
	///   - request: A request that will be performed when the producer is
	///              started
	///
	/// - returns: A producer that will execute the given request once for each
	///            invocation of `start()`.
	///
	/// - note: This method will not send an error event in the case of a server
	///         side error (i.e. when a response with status code other than
	///         200...299 is received).
	public func data(with request: URLRequest) -> SignalProducer<(Data, URLResponse), NSError> {
		return SignalProducer { [base = self.base] observer, disposable in
			let task = base.dataTask(with: request) { data, response, error in
				if let data = data, let response = response {
					observer.send(value: (data, response))
					observer.sendCompleted()
				} else {
					observer.send(error: error as NSError? ?? defaultSessionError)
				}
			}

			disposable += {
				task.cancel()
			}
			task.resume()
		}
	}
}

extension Date {
	internal func addingTimeInterval(_ interval: DispatchTimeInterval) -> Date {
		return addingTimeInterval(interval.timeInterval)
	}
}

extension DispatchTimeInterval {
	internal var timeInterval: TimeInterval {
		switch self {
		case let .seconds(s):
			return TimeInterval(s)
		case let .milliseconds(ms):
			return TimeInterval(TimeInterval(ms) / 1000.0)
		case let .microseconds(us):
			return TimeInterval( UInt64(us) * NSEC_PER_USEC ) / TimeInterval(NSEC_PER_SEC)
		case let .nanoseconds(ns):
			return TimeInterval(ns) / TimeInterval(NSEC_PER_SEC)
		}
	}

	// This was added purely so that our test scheduler to "go backwards" in
	// time. See `TestScheduler.rewind(by interval: DispatchTimeInterval)`.
	internal static prefix func -(lhs: DispatchTimeInterval) -> DispatchTimeInterval {
		switch lhs {
		case let .seconds(s):
			return .seconds(-s)
		case let .milliseconds(ms):
			return .milliseconds(-ms)
		case let .microseconds(us):
			return .microseconds(-us)
		case let .nanoseconds(ns):
			return .nanoseconds(-ns)
		}
	}

	/// Scales a time interval by the given scalar specified in `rhs`.
	///
	/// - note: This method is only used internally to "scale down" a time 
	///			interval. Specifically it's used only to scale intervals to 10% 
	///			of their original value for the default `leeway` parameter in 
	///			`SchedulerProtocol.schedule(after:action:)` schedule and similar
	///			other methods.
	///
	///			If seconds is over 200,000, 10% is ~2,000, and hence we end up
	///			with a value of ~2,000,000,000. Not quite overflowing a signed
	///			integer on 32-bit platforms, but close.
	///
	///			Even still, 200,000 seconds should be a rarely (if ever)
	///			specified interval for our APIs. And even then, folks should be
	///			smart and specify their own `leeway` parameter.
	///
	/// - returns: Scaled interval in microseconds
	internal static func *(lhs: DispatchTimeInterval, rhs: Double) -> DispatchTimeInterval {
		let seconds = lhs.timeInterval * rhs
		return .microseconds(Int(seconds * 1000 * 1000))
	}
}<|MERGE_RESOLUTION|>--- conflicted
+++ resolved
@@ -9,20 +9,14 @@
 import Foundation
 import enum Result.NoError
 
-<<<<<<< HEAD
 #if os(Linux)
 	import CDispatch
 #endif
 
-extension NotificationCenter {
-	/// Returns a SignalProducer to observe posting of the specified
-	/// notification.
-=======
 extension NotificationCenter: ReactiveExtensionsProvider {}
 
 extension Reactive where Base: NotificationCenter {
 	/// Returns a Signal to observe posting of the specified notification.
->>>>>>> b6ba01c5
 	///
 	/// - parameters:
 	///   - name: name of the notification to observe
