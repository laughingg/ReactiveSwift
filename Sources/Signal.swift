import Foundation
import Result

/// A push-driven stream that sends Events over time, parameterized by the type
/// of values being sent (`Value`) and the type of failure that can occur
/// (`Error`). If no failures should be possible, NoError can be specified for
/// `Error`.
///
/// An observer of a Signal will see the exact same sequence of events as all
/// other observers. In other words, events will be sent to all observers at the
/// same time.
///
/// Signals are generally used to represent event streams that are already “in
/// progress,” like notifications, user input, etc. To represent streams that
/// must first be _started_, see the SignalProducer type.
///
/// A Signal is kept alive until either of the following happens:
///    1. its input observer receives a terminating event; or
///    2. it has no active observers, and is not being retained.
public final class Signal<Value, Error: Swift.Error> {
	public typealias Observer = ReactiveSwift.Observer<Value, Error>

	/// The disposable returned by the signal generator. It would be disposed of
	/// when the signal terminates.
	private var generatorDisposable: Disposable?

	/// The state of the signal.
	///
 	/// `state` synchronizes using Read-Copy-Update. Reads on the event delivery
	/// routine are thus wait-free. But modifications, e.g. inserting observers,
	/// still have to be serialized, and are required not to mutate in place.
	///
	/// This suits `Signal` as reads to `status` happens on the critical path of
	/// event delivery, while observers bag manipulation or termination generally
	/// has a constant occurrence.
	///
	/// As `SignalState` is a packed object reference (a tagged pointer) that is
	/// naturally aligned, reads to are guaranteed to be atomic on all supported
	/// hardware architectures of Swift (ARM and x86).
	private var state: SignalState<Value, Error>

	/// Used to ensure that state updates are serialized.
	private let updateLock: NSLock

	/// Used to ensure that events are serialized during delivery to observers.
	private let sendLock: NSLock

	/// Initialize a Signal that will immediately invoke the given generator,
	/// then forward events sent to the given observer.
	///
	/// - note: The disposable returned from the closure will be automatically
	///         disposed if a terminating event is sent to the observer. The
	///         Signal itself will remain alive until the observer is released.
	///
	/// - parameters:
	///   - generator: A closure that accepts an implicitly created observer
	///                that will act as an event emitter for the signal.
<<<<<<< HEAD
	public convenience init(_ generator: (Observer) -> Disposable?) {
		self.init(serialization: .serialize, generator)
	}

	internal init(serialization: SignalSerialization, _ generator: (Observer) -> Disposable?) {
		state = Atomic(SignalState())

		/// Holds the final signal state captured by an `interrupted` event. If it
		/// is set, the Signal should interrupt as soon as possible. Implicitly
		/// protected by `state` and `sendLock`.
		var interruptedState: SignalState<Value, Error>? = nil

		/// Used to track if the signal has terminated. Protected by `sendLock`.
		var terminated = false

		/// The event emitter of the signal that would be passed to `generator`.
		let observer: Observer

		switch serialization {
		case .inherit:
			// If the `Signal` inherits serialization from its owner, the `sendLock`
			// is elided.
			//
			// The recursive `interrupted` event handling would also be elided. So
			// `SignalProducer` should not use `inherit` for the produced signal in
			// `startWithSignal`.
			//
			// https://github.com/ReactiveCocoa/ReactiveSwift/pull/129
			observer = Observer { [weak self] event in
				guard let signal = self else {
					return
				}

				let isTerminating = event.isTerminating

				if let observers = (isTerminating ? signal.state.swap(nil)?.observers : signal.state.value?.observers) {
					if !terminated {
						for observer in observers {
							observer.action(event)
						}

						if isTerminating {
							terminated = true
							signal.generatorDisposable?.dispose()
						}
					}
				}
			}

		case .serialize:
			/// Used to ensure that events are serialized during delivery to observers.
			let sendLock = NSLock()
			sendLock.name = "org.reactivecocoa.ReactiveSwift.Signal"

			observer = Observer { [weak self] event in
				guard let signal = self else {
					return
				}

				@inline(__always)
				func interrupt(_ observers: Bag<Observer>) {
					for observer in observers {
						observer.sendInterrupted()
					}
					terminated = true
					interruptedState = nil
				}

				if case .interrupted = event {
					// Recursive events are generally disallowed. But `interrupted` is kind
					// of a special snowflake, since it can inadvertently be sent by
					// downstream consumers.
					//
					// So we would treat `interrupted` events specially. If it happens
					// to occur while the `sendLock` is acquired, the observer call-out and
					// the disposal would be delegated to the current sender, or
					// occasionally one of the senders waiting on `sendLock`.
					if let state = signal.state.swap(nil) {
						// Writes to `interruptedState` are implicitly synchronized. So we do
						// not need to guard it with locks.
						//
						// Specifically, senders serialized by `sendLock` can react to and
						// clear `interruptedState` only if they see the write made below.
						// The write can happen only once, since `state` being swapped with
						// `nil` is a point of no return.
						//
						// Even in the case that both a previous sender and its successor see
						// the write (the `interruptedState` check before & after the unlock
						// of `sendLock`), the senders are still bound to the `sendLock`.
						// So whichever sender loses the battle of acquring `sendLock` is
						// guaranteed to be blocked.
						interruptedState = state

						if sendLock.try() {
							if !terminated, let state = interruptedState {
								interrupt(state.observers)
							}
							sendLock.unlock()
							signal.generatorDisposable?.dispose()
						}
					}
				} else {
					let isTerminating = event.isTerminating

					if let observers = (isTerminating ? signal.state.swap(nil)?.observers : signal.state.value?.observers) {
						var shouldDispose = false

						sendLock.lock()

						if !terminated {
							for observer in observers {
								observer.action(event)
							}

							// Check if a downstream consumer or a concurrent sender has
							// interrupted the signal.
							if !isTerminating, let state = interruptedState {
								interrupt(state.observers)
								shouldDispose = true
							}

							if isTerminating {
								terminated = true
								shouldDispose = true
							}
						}

						sendLock.unlock()

						// Based on the implicit memory order, any updates to the
						// `interruptedState` should always be visible after `sendLock` is
						// released. So we check it again and handle the interruption if
						// it has not been taken over.
						if !shouldDispose && !terminated && !isTerminating, let state = interruptedState {
							sendLock.lock()

							// `terminated` before acquring the lock could be a false negative,
							// since it might race against other concurrent senders until the
							// lock acquisition above succeeds. So we have to check again if the
							// signal is really still alive.
							if !terminated {
								interrupt(state.observers)
								shouldDispose = true
							}

							sendLock.unlock()
						}

						if shouldDispose {
							// Dispose only after notifying observers, so disposal
							// logic is consistently the last thing to run.
							signal.generatorDisposable?.dispose()
						}
					}
=======
	public init(_ generator: (Observer) -> Disposable?) {
		state = .alive(AliveState())
		updateLock = NSLock()
		updateLock.name = "org.reactivecocoa.ReactiveSwift.Signal.updateLock"
		sendLock = NSLock()
		sendLock.name = "org.reactivecocoa.ReactiveSwift.Signal.sendLock"

		let observer = Observer { [weak self] event in
			guard let signal = self else {
				return
			}

			// Thread Safety Notes on `Signal.state`.
			//
			// - Check if the signal is at a specific state.
			//
			//   Read directly.
			//
			// - Deliver `value` events with the alive state.
			//
			//   `sendLock` must be acquired.
			//
			// - Replace the alive state with another.
			//   (e.g. observers bag manipulation)
			//
			//   `updateLock` must be acquired.
			//
			// - Transition from `alive` to `terminating` as a result of receiving
			//   a termination event.
			//
			//   `updateLock` must be acquired, and should fail gracefully if the
			//   signal has terminated.
			//
			// - Check if the signal is terminating. If it is, invoke `tryTerminate`
			//   which transitions the state from `terminating` to `terminated`, and
			//   delivers the termination event.
			//
			//   Both `sendLock` and `updateLock` must be acquired. The check can be
			//   relaxed, but the state must be checked again after the locks are
			//   acquired. Fail gracefully if the state has changed since the relaxed
			//   read, i.e. a concurrent sender has already handled the termination
			//   event.
			//
			// Exploiting the relaxation of reads, please note that false positives
			// are intentionally allowed in the `terminating` checks below. As a
			// result, normal event deliveries need not acquire `updateLock`.
			// Nevertheless, this should not cause the termination event being
			// sent multiple times, since `tryTerminate` would not respond to false
			// positives.

			/// Try to terminate the signal.
			///
			/// If the signal is alive or has terminated, it fails gracefully. In
			/// other words, calling this method as a result of a false positive
			/// `terminating` check is permitted.
			///
			/// - note: The `updateLock` would be acquired.
			///
			/// - returns: `true` if the attempt succeeds. `false` otherwise.
			@inline(__always)
			func tryTerminate() -> Bool {
				// Acquire `updateLock`. If the termination has still not yet been
				// handled, take it over and bump the status to `terminated`.
				signal.updateLock.lock()

				if case let .terminating(state) = signal.state {
					signal.state = .terminated
					signal.updateLock.unlock()

					for observer in state.observers {
						observer.action(state.event)
					}

					return true
				}

				signal.updateLock.unlock()
				return false
			}

			if event.isTerminating {
				// Recursive events are disallowed for `value` events, but are permitted
				// for termination events. Specifically:
				//
				// - `interrupted`
				// It can inadvertently be sent by downstream consumers as part of the
				// `SignalProducer` mechanics.
				//
				// - `completed`
				// If a downstream consumer weakly references an object, invocation of
				// such consumer may cause a race condition with its weak retain against
				// the last strong release of the object. If the `Lifetime` of the
				// object is being referenced by an upstream `take(during:)`, a
				// signal recursion might occur.
				//
				// So we would treat termination events specially. If it happens to
				// occur while the `sendLock` is acquired, the observer call-out and
				// the disposal would be delegated to the current sender, or
				// occasionally one of the senders waiting on `sendLock`.
				signal.updateLock.lock()

				if case let .alive(state) = signal.state {
					let newSnapshot = TerminatingState(observers: state.observers,
					                                   event: event)
					signal.state = .terminating(newSnapshot)
					signal.updateLock.unlock()

					if signal.sendLock.try() {
						// Check whether the terminating state has been handled by a
						// concurrent sender. If not, handle it.
						let shouldDispose = tryTerminate()
						signal.sendLock.unlock()

						if shouldDispose {
							signal.swapDisposable()?.dispose()
						}
					}
				} else {
					signal.updateLock.unlock()
				}
			} else {
				var shouldDispose = false

				// The `terminating` status check is performed twice for two different
				// purposes:
				//
				// 1. Within the main protected section
				//    It guarantees that a recursive termination event sent by a
				//    downstream consumer, is immediately processed and need not compete
				//    with concurrent pending senders (if any).
				//
				//    Termination events sent concurrently may also be caught here, but
				//    not necessarily all of them due to data races.
				//
				// 2. After the main protected section
				//    It ensures the termination event sent concurrently that are not
				//    caught by (1) due to data races would still be processed.
				//
				// The related PR on the race conditions:
				// https://github.com/ReactiveCocoa/ReactiveSwift/pull/112

				signal.sendLock.lock()
				// Start of the main protected section.

				if case let .alive(state) = signal.state {
					for observer in state.observers {
						observer.action(event)
					}

					// Check if the status has been bumped to `terminating` due to a
					// concurrent or a recursive termination event.
					if case .terminating = signal.state {
						shouldDispose = tryTerminate()
					}
				}

				// End of the main protected section.
				signal.sendLock.unlock()

				// Check if the status has been bumped to `terminating` due to a
				// concurrent termination event that has not been caught in the main
				// protected section.
				if !shouldDispose, case .terminating = signal.state {
					signal.sendLock.lock()
					shouldDispose = tryTerminate()
					signal.sendLock.unlock()
				}

				if shouldDispose {
					// Dispose only after notifying observers, so disposal
					// logic is consistently the last thing to run.
					signal.swapDisposable()?.dispose()
>>>>>>> 3495369c
				}
			}
		}

		generatorDisposable = generator(observer)
	}

	/// Swap the generator disposable with `nil`.
	///
	/// - returns:
	///   The generator disposable, or `nil` if it has been disposed of.
	private func swapDisposable() -> Disposable? {
		if let d = generatorDisposable {
			generatorDisposable = nil
			return d
		}
		return nil
	}

	deinit {
		// A signal can deinitialize only when it is not retained and has no
		// active observers. So `state` need not be swapped.
		swapDisposable()?.dispose()
	}

	/// A Signal that never sends any events to its observers.
	public static var never: Signal {
		return self.init { _ in nil }
	}

	/// A Signal that completes immediately without emitting any value.
	public static var empty: Signal {
		return self.init { observer in
			observer.sendCompleted()
			return nil
		}
	}

	/// Create a Signal that will be controlled by sending events to the given
	/// observer.
	///
	/// - note: The Signal will remain alive until a terminating event is sent
	///         to the observer, or until it has no observer if it is not
	///         retained.
	///
	/// - parameters:
	///   - disposable: An optional disposable to associate with the signal, and
	///                 to be disposed of when the signal terminates.
	///
	/// - returns: A tuple made of signal and observer.
	public static func pipe(disposable: Disposable? = nil) -> (Signal, Observer) {
		return pipe(serialization: .serialize, disposable: disposable)
	}

	internal static func pipe(serialization: SignalSerialization, disposable: Disposable? = nil) -> (Signal, Observer) {
		var observer: Observer!
		let signal = self.init(serialization: serialization) { innerObserver in
			observer = innerObserver
			return disposable
		}

		return (signal, observer)
	}

	/// Observe the Signal by sending any future events to the given observer.
	///
	/// - note: If the Signal has already terminated, the observer will
	///         immediately receive an `interrupted` event.
	///
	/// - parameters:
	///   - observer: An observer to forward the events to.
	///
	/// - returns: A `Disposable` which can be used to disconnect the observer,
	///            or `nil` if the signal has already terminated.
	@discardableResult
	public func observe(_ observer: Observer) -> Disposable? {
		var token: RemovalToken?
		updateLock.lock()
		if case let .alive(snapshot) = state {
			var observers = snapshot.observers
			token = observers.insert(observer)
			state = .alive(AliveState(observers: observers, retaining: self))
		}
		updateLock.unlock()

		if let token = token {
			return ActionDisposable { [weak self] in
				if let s = self {
					s.updateLock.lock()
					if case let .alive(snapshot) = s.state {
						var observers = snapshot.observers
						observers.remove(using: token)
						s.state = .alive(AliveState(observers: observers,
						                            retaining: observers.isEmpty ? nil : self))
					}
					s.updateLock.unlock()
				}
			}
		} else {
			observer.sendInterrupted()
			return nil
		}
	}
}

<<<<<<< HEAD
/// Describes how `Signal` should serialize the events it received.
internal enum SignalSerialization {
	/// The `Signal` should serialize all the received events.
	case serialize

	/// The `Signal` assumes to have inherited the serialization from its owner,
	/// and its event emitter would not be called concurrently.
	case inherit
}

private struct SignalState<Value, Error: Swift.Error> {
	var observers: Bag<Signal<Value, Error>.Observer> = Bag()
	var retainedSignal: Signal<Value, Error>?
=======
/// The state of a `Signal`.
///
/// `SignalState` is guaranteed to be laid out as a tagged pointer by the Swift
/// compiler in the support targets of the Swift 3.0.1 ABI.
///
/// The Swift compiler has also an optimization for enums with payloads that are
/// all reference counted, and at most one no-payload case.
private enum SignalState<Value, Error: Swift.Error> {
	/// The `Signal` is alive.
	case alive(AliveState<Value, Error>)

	/// The `Signal` has received a termination event, and is about to be
	/// terminated.
	case terminating(TerminatingState<Value, Error>)

	/// The `Signal` has terminated.
	case terminated
}

// As the amount of state would definitely span over a cache line,
// `AliveState` and `TerminatingState` is set to be a reference type so
// that we can atomically update the reference instead.
//
// Note that in-place mutation should not be introduced to `AliveState` and
// `TerminatingState`. Copy the states and create a new instance.

/// The state of a `Signal` that is alive. It contains a bag of observers and
/// an optional self-retaining reference.
private final class AliveState<Value, Error: Swift.Error> {
	/// The observers of the `Signal`.
	fileprivate let observers: Bag<Signal<Value, Error>.Observer>

	/// A self-retaining reference. It is set when there are one or more active
	/// observers.
	fileprivate let retaining: Signal<Value, Error>?

	/// Create an alive state.
	///
	/// - parameters:
	///   - observers: The latest bag of observers.
	///   - retaining: The self-retaining reference of the `Signal`, if necessary.
	init(observers: Bag<Signal<Value, Error>.Observer> = Bag(), retaining: Signal<Value, Error>? = nil) {
		self.observers = observers
		self.retaining = retaining
	}
}

/// The state of a terminating `Signal`. It contains a bag of observers and the
/// termination event.
private final class TerminatingState<Value, Error: Swift.Error> {
	/// The observers of the `Signal`.
	fileprivate let observers: Bag<Signal<Value, Error>.Observer>

	///  The termination event.
	fileprivate let event: Event<Value, Error>

	/// Create a terminating state.
	///
	/// - parameters:
	///   - observers: The latest bag of observers.
	///   - event: The termination event.
	init(observers: Bag<Signal<Value, Error>.Observer>, event: Event<Value, Error>) {
		self.observers = observers
		self.event = event
	}
>>>>>>> 3495369c
}

public protocol SignalProtocol {
	/// The type of values being sent on the signal.
	associatedtype Value

	/// The type of error that can occur on the signal. If errors aren't
	/// possible then `NoError` can be used.
	associatedtype Error: Swift.Error

	/// Extracts a signal from the receiver.
	var signal: Signal<Value, Error> { get }

	/// Observes the Signal by sending any future events to the given observer.
	@discardableResult
	func observe(_ observer: Signal<Value, Error>.Observer) -> Disposable?
}

extension Signal: SignalProtocol {
	public var signal: Signal {
		return self
	}
}

extension SignalProtocol {
	/// Convenience override for observe(_:) to allow trailing-closure style
	/// invocations.
	///
	/// - parameters:
	///   - action: A closure that will accept an event of the signal
	///
	/// - returns: An optional `Disposable` which can be used to stop the
	///            invocation of the callback. Disposing of the Disposable will
	///            have no effect on the Signal itself.
	@discardableResult
	public func observe(_ action: @escaping Signal<Value, Error>.Observer.Action) -> Disposable? {
		return observe(Observer(action))
	}

	/// Observe the `Signal` by invoking the given callback when `value` or
	/// `failed` event are received.
	///
	/// - parameters:
	///   - result: A closure that accepts instance of `Result<Value, Error>`
	///             enum that contains either a `.success(Value)` or
	///             `.failure<Error>` case.
	///
	/// - returns: An optional `Disposable` which can be used to stop the
	///            invocation of the callback. Disposing of the Disposable will
	///            have no effect on the Signal itself.
	@discardableResult
	public func observeResult(_ result: @escaping (Result<Value, Error>) -> Void) -> Disposable? {
		return observe(
			Observer(
				value: { result(.success($0)) },
				failed: { result(.failure($0)) }
			)
		)
	}

	/// Observe the `Signal` by invoking the given callback when a `completed`
	/// event is received.
	///
	/// - parameters:
	///   - completed: A closure that is called when `completed` event is
	///                received.
	///
	/// - returns: An optional `Disposable` which can be used to stop the
	///            invocation of the callback. Disposing of the Disposable will
	///            have no effect on the Signal itself.
	@discardableResult
	public func observeCompleted(_ completed: @escaping () -> Void) -> Disposable? {
		return observe(Observer(completed: completed))
	}
	
	/// Observe the `Signal` by invoking the given callback when a `failed` 
	/// event is received.
	///
	/// - parameters:
	///   - error: A closure that is called when failed event is received. It
	///            accepts an error parameter.
	///
	/// Returns a Disposable which can be used to stop the invocation of the
	/// callback. Disposing of the Disposable will have no effect on the Signal
	/// itself.
	@discardableResult
	public func observeFailed(_ error: @escaping (Error) -> Void) -> Disposable? {
		return observe(Observer(failed: error))
	}
	
	/// Observe the `Signal` by invoking the given callback when an 
	/// `interrupted` event is received. If the Signal has already terminated, 
	/// the callback will be invoked immediately.
	///
	/// - parameters:
	///   - interrupted: A closure that is invoked when `interrupted` event is
	///                  received
	///
	/// - returns: An optional `Disposable` which can be used to stop the
	///            invocation of the callback. Disposing of the Disposable will
	///            have no effect on the Signal itself.
	@discardableResult
	public func observeInterrupted(_ interrupted: @escaping () -> Void) -> Disposable? {
		return observe(Observer(interrupted: interrupted))
	}
}

extension SignalProtocol where Error == NoError {
	/// Observe the Signal by invoking the given callback when `value` events are
	/// received.
	///
	/// - parameters:
	///   - value: A closure that accepts a value when `value` event is received.
	///
	/// - returns: An optional `Disposable` which can be used to stop the
	///            invocation of the callback. Disposing of the Disposable will
	///            have no effect on the Signal itself.
	@discardableResult
	public func observeValues(_ value: @escaping (Value) -> Void) -> Disposable? {
		return observe(Observer(value: value))
	}
}

extension SignalProtocol {
	/// Map each value in the signal to a new value.
	///
	/// - parameters:
	///   - transform: A closure that accepts a value from the `value` event and
	///                returns a new value.
	///
	/// - returns: A signal that will send new values.
	public func map<U>(_ transform: @escaping (Value) -> U) -> Signal<U, Error> {
		return Signal(serialization: .inherit) { observer in
			return self.observe { event in
				observer.action(event.map(transform))
			}
		}
	}

	/// Map errors in the signal to a new error.
	///
	/// - parameters:
	///   - transform: A closure that accepts current error object and returns
	///                a new type of error object.
	///
	/// - returns: A signal that will send new type of errors.
	public func mapError<F>(_ transform: @escaping (Error) -> F) -> Signal<Value, F> {
		return Signal(serialization: .inherit) { observer in
			return self.observe { event in
				observer.action(event.mapError(transform))
			}
		}
	}

	/// Preserve only the values of the signal that pass the given predicate.
	///
	/// - parameters:
	///   - predicate: A closure that accepts value and returns `Bool` denoting
	///                whether value has passed the test.
	///
	/// - returns: A signal that will send only the values passing the given
	///            predicate.
	public func filter(_ predicate: @escaping (Value) -> Bool) -> Signal<Value, Error> {
		return Signal(serialization: .inherit) { observer in
			return self.observe { (event: Event<Value, Error>) -> Void in
				guard let value = event.value else {
					observer.action(event)
					return
				}

				if predicate(value) {
					observer.send(value: value)
				}
			}
		}
	}
}

extension SignalProtocol where Value: OptionalProtocol {
	/// Unwrap non-`nil` values and forward them on the returned signal, `nil`
	/// values are dropped.
	///
	/// - returns: A signal that sends only non-nil values.
	public func skipNil() -> Signal<Value.Wrapped, Error> {
		return filter { $0.optional != nil }.map { $0.optional! }
	}
}

extension SignalProtocol {
	/// Take up to `n` values from the signal and then complete.
	///
	/// - precondition: `count` must be non-negative number.
	///
	/// - parameters:
	///   - count: A number of values to take from the signal.
	///
	/// - returns: A signal that will yield the first `count` values from `self`
	public func take(first count: Int) -> Signal<Value, Error> {
		precondition(count >= 0)

		return Signal(serialization: .inherit) { observer in
			if count == 0 {
				observer.sendCompleted()
				return nil
			}

			var taken = 0

			return self.observe { event in
				guard let value = event.value else {
					observer.action(event)
					return
				}

				if taken < count {
					taken += 1
					observer.send(value: value)
				}

				if taken == count {
					observer.sendCompleted()
				}
			}
		}
	}
}

/// A reference type which wraps an array to auxiliate the collection of values
/// for `collect` operator.
private final class CollectState<Value> {
	var values: [Value] = []

	/// Collects a new value.
	func append(_ value: Value) {
		values.append(value)
	}

	/// Check if there are any items remaining.
	///
	/// - note: This method also checks if there weren't collected any values
	///         and, in that case, it means an empty array should be sent as the
	///         result of collect.
	var isEmpty: Bool {
		/// We use capacity being zero to determine if we haven't collected any
		/// value since we're keeping the capacity of the array to avoid
		/// unnecessary and expensive allocations). This also guarantees
		/// retro-compatibility around the original `collect()` operator.
		return values.isEmpty && values.capacity > 0
	}

	/// Removes all values previously collected if any.
	func flush() {
		// Minor optimization to avoid consecutive allocations. Can
		// be useful for sequences of regular or similar size and to
		// track if any value was ever collected.
		values.removeAll(keepingCapacity: true)
	}
}

extension SignalProtocol {
	/// Collect all values sent by the signal then forward them as a single
	/// array and complete.
	///
	/// - note: When `self` completes without collecting any value, it will send
	///         an empty array of values.
	///
	/// - returns: A signal that will yield an array of values when `self`
	///            completes.
	public func collect() -> Signal<[Value], Error> {
		return collect { _,_ in false }
	}

	/// Collect at most `count` values from `self`, forward them as a single
	/// array and complete.
	///
	/// - note: When the count is reached the array is sent and the signal
	///         starts over yielding a new array of values.
	///
	/// - note: When `self` completes any remaining values will be sent, the
	///         last array may not have `count` values. Alternatively, if were
	///         not collected any values will sent an empty array of values.
	///
	/// - precondition: `count` should be greater than zero.
	///
	public func collect(count: Int) -> Signal<[Value], Error> {
		precondition(count > 0)
		return collect { values in values.count == count }
	}

	/// Collect values that pass the given predicate then forward them as a
	/// single array and complete.
	///
	/// - note: When `self` completes any remaining values will be sent, the
	///         last array may not match `predicate`. Alternatively, if were not
	///         collected any values will sent an empty array of values.
	///
	/// ````
	/// let (signal, observer) = Signal<Int, NoError>.pipe()
	///
	/// signal
	///     .collect { values in values.reduce(0, combine: +) == 8 }
	///     .observeValues { print($0) }
	///
	/// observer.send(value: 1)
	/// observer.send(value: 3)
	/// observer.send(value: 4)
	/// observer.send(value: 7)
	/// observer.send(value: 1)
	/// observer.send(value: 5)
	/// observer.send(value: 6)
	/// observer.sendCompleted()
	///
	/// // Output:
	/// // [1, 3, 4]
	/// // [7, 1]
	/// // [5, 6]
	/// ````
	///
	/// - parameters:
	///   - predicate: Predicate to match when values should be sent (returning
	///                `true`) or alternatively when they should be collected
	///                (where it should return `false`). The most recent value
	///                (`value`) is included in `values` and will be the end of
	///                the current array of values if the predicate returns
	///                `true`.
	///
	/// - returns: A signal that collects values passing the predicate and, when
	///            `self` completes, forwards them as a single array and
	///            complets.
	public func collect(_ predicate: @escaping (_ values: [Value]) -> Bool) -> Signal<[Value], Error> {
		return Signal(serialization: .inherit) { observer in
			let state = CollectState<Value>()

			return self.observe { event in
				switch event {
				case let .value(value):
					state.append(value)
					if predicate(state.values) {
						observer.send(value: state.values)
						state.flush()
					}
				case .completed:
					if !state.isEmpty {
						observer.send(value: state.values)
					}
					observer.sendCompleted()
				case let .failed(error):
					observer.send(error: error)
				case .interrupted:
					observer.sendInterrupted()
				}
			}
		}
	}

	/// Repeatedly collect an array of values up to a matching `value` value.
	/// Then forward them as single array and wait for value events.
	///
	/// - note: When `self` completes any remaining values will be sent, the
	///         last array may not match `predicate`. Alternatively, if no
	///         values were collected an empty array will be sent.
	///
	/// ````
	/// let (signal, observer) = Signal<Int, NoError>.pipe()
	///
	/// signal
	///     .collect { values, value in value == 7 }
	///     .observeValues { print($0) }
	///
	/// observer.send(value: 1)
	/// observer.send(value: 1)
	/// observer.send(value: 7)
	/// observer.send(value: 7)
	/// observer.send(value: 5)
	/// observer.send(value: 6)
	/// observer.sendCompleted()
	///
	/// // Output:
	/// // [1, 1]
	/// // [7]
	/// // [7, 5, 6]
	/// ````
	///
	/// - parameters:
	///   - predicate: Predicate to match when values should be sent (returning
	///                `true`) or alternatively when they should be collected
	///                (where it should return `false`). The most recent value
	///                (`value`) is not included in `values` and will be the
	///                start of the next array of values if the predicate
	///                returns `true`.
	///
	/// - returns: A signal that will yield an array of values based on a
	///            predicate which matches the values collected and the next
	///            value.
	public func collect(_ predicate: @escaping (_ values: [Value], _ value: Value) -> Bool) -> Signal<[Value], Error> {
		return Signal(serialization: .inherit) { observer in
			let state = CollectState<Value>()

			return self.observe { event in
				switch event {
				case let .value(value):
					if predicate(state.values, value) {
						observer.send(value: state.values)
						state.flush()
					}
					state.append(value)
				case .completed:
					if !state.isEmpty {
						observer.send(value: state.values)
					}
					observer.sendCompleted()
				case let .failed(error):
					observer.send(error: error)
				case .interrupted:
					observer.sendInterrupted()
				}
			}
		}
	}

	/// Forward all events onto the given scheduler, instead of whichever
	/// scheduler they originally arrived upon.
	///
	/// - parameters:
	///   - scheduler: A scheduler to deliver events on.
	///
	/// - returns: A signal that will yield `self` values on provided scheduler.
	public func observe(on scheduler: SchedulerProtocol) -> Signal<Value, Error> {
		// While `observe` is an asynchronous operator, the resulting signal can
		// inherit the serialization from the scheduler, since all the events
		// are being forwarded through it.
		return Signal(serialization: .inherit) { observer in
			return self.observe { event in
				scheduler.schedule {
					observer.action(event)
				}
			}
		}
	}
}

private final class CombineLatestState<Value> {
	var latestValue: Value?
	var isCompleted = false
}

extension SignalProtocol {
	private func observeWithStates<U>(_ signalState: CombineLatestState<Value>, _ otherState: CombineLatestState<U>, _ lock: NSLock, _ observer: Signal<(), Error>.Observer) -> Disposable? {
		return self.observe { event in
			lock.lock()
			switch event {
			case let .value(value):
				signalState.latestValue = value
				if otherState.latestValue != nil {
					observer.send(value: ())
				}

			case let .failed(error):
				observer.send(error: error)

			case .completed:
				signalState.isCompleted = true
				if otherState.isCompleted {
					observer.sendCompleted()
				}

			case .interrupted:
				observer.sendInterrupted()
			}
			lock.unlock()
		}
	}

	/// Combine the latest value of the receiver with the latest value from the
	/// given signal.
	///
	/// - note: The returned signal will not send a value until both inputs have
	///         sent at least one value each.
	///
	/// - note: If either signal is interrupted, the returned signal will also
	///         be interrupted.
	///
	/// - parameters:
	///   - otherSignal: A signal to combine `self`'s value with.
	///
	/// - returns: A signal that will yield a tuple containing values of `self`
	///            and given signal.
	public func combineLatest<U>(with other: Signal<U, Error>) -> Signal<(Value, U), Error> {
		// The signal inherits the serialization from the lock, as all the events
		// emitted happen within the lock's proected section.
		return Signal(serialization: .inherit) { observer in
			let lock = NSLock()
			lock.name = "org.reactivecocoa.ReactiveSwift.combineLatestWith"

			let signalState = CombineLatestState<Value>()
			let otherState = CombineLatestState<U>()

			let onBothValue = {
				observer.send(value: (signalState.latestValue!, otherState.latestValue!))
			}

			let observer = Signal<(), Error>.Observer(value: onBothValue, failed: observer.send(error:), completed: observer.sendCompleted, interrupted: observer.sendInterrupted)

			let disposable = CompositeDisposable()
			disposable += self.observeWithStates(signalState, otherState, lock, observer)
			disposable += other.observeWithStates(otherState, signalState, lock, observer)
			
			return disposable
		}
	}

	/// Delay `value` and `completed` events by the given interval, forwarding
	/// them on the given scheduler.
	///
	/// - note: failed and `interrupted` events are always scheduled
	///         immediately.
	///
	/// - parameters:
	///   - interval: Interval to delay `value` and `completed` events by.
	///   - scheduler: A scheduler to deliver delayed events on.
	///
	/// - returns: A signal that will delay `value` and `completed` events and
	///            will yield them on given scheduler.
	public func delay(_ interval: TimeInterval, on scheduler: DateSchedulerProtocol) -> Signal<Value, Error> {
		precondition(interval >= 0)

		// While `delay` is an asynchronous operator, the resulting signal can
		// inherit the serialization from the scheduler, since all the events are
		// forwarded through it.
		return Signal(serialization: .inherit) { observer in
			return self.observe { event in
				switch event {
				case .failed, .interrupted:
					scheduler.schedule {
						observer.action(event)
					}

				case .value, .completed:
					let date = scheduler.currentDate.addingTimeInterval(interval)
					scheduler.schedule(after: date) {
						observer.action(event)
					}
				}
			}
		}
	}

	/// Skip first `count` number of values then act as usual.
	///
	/// - parameters:
	///   - count: A number of values to skip.
	///
	/// - returns:  A signal that will skip the first `count` values, then
	///             forward everything afterward.
	public func skip(first count: Int) -> Signal<Value, Error> {
		precondition(count >= 0)

		if count == 0 {
			return signal
		}

		return Signal(serialization: .inherit) { observer in
			var skipped = 0

			return self.observe { event in
				if case .value = event, skipped < count {
					skipped += 1
				} else {
					observer.action(event)
				}
			}
		}
	}

	/// Treat all Events from `self` as plain values, allowing them to be
	/// manipulated just like any other value.
	///
	/// In other words, this brings Events “into the monad”.
	///
	/// - note: When a Completed or Failed event is received, the resulting
	///         signal will send the Event itself and then complete. When an
	///         Interrupted event is received, the resulting signal will send
	///         the Event itself and then interrupt.
	///
	/// - returns: A signal that sends events as its values.
	public func materialize() -> Signal<Event<Value, Error>, NoError> {
		return Signal(serialization: .inherit) { observer in
			return self.observe { event in
				observer.send(value: event)

				switch event {
				case .interrupted:
					observer.sendInterrupted()

				case .completed, .failed:
					observer.sendCompleted()

				case .value:
					break
				}
			}
		}
	}
}

extension SignalProtocol where Value: EventProtocol, Error == NoError {
	/// Translate a signal of `Event` _values_ into a signal of those events
	/// themselves.
	///
	/// - returns: A signal that sends values carried by `self` events.
	public func dematerialize() -> Signal<Value.Value, Value.Error> {
		return Signal<Value.Value, Value.Error>(serialization: .inherit) { observer in
			return self.observe { event in
				switch event {
				case let .value(innerEvent):
					observer.action(innerEvent.event)

				case .failed:
					fatalError("NoError is impossible to construct")

				case .completed:
					observer.sendCompleted()

				case .interrupted:
					observer.sendInterrupted()
				}
			}
		}
	}
}

extension SignalProtocol {
	/// Inject side effects to be performed upon the specified signal events.
	///
	/// - parameters:
	///   - event: A closure that accepts an event and is invoked on every
	///            received event.
	///   - failed: A closure that accepts error object and is invoked for
	///             failed event.
	///   - completed: A closure that is invoked for `completed` event.
	///   - interrupted: A closure that is invoked for `interrupted` event.
	///   - terminated: A closure that is invoked for any terminating event.
	///   - disposed: A closure added as disposable when signal completes.
	///   - value: A closure that accepts a value from `value` event.
	///
	/// - returns: A signal with attached side-effects for given event cases.
	public func on(
		event: ((Event<Value, Error>) -> Void)? = nil,
		failed: ((Error) -> Void)? = nil,
		completed: (() -> Void)? = nil,
		interrupted: (() -> Void)? = nil,
		terminated: (() -> Void)? = nil,
		disposed: (() -> Void)? = nil,
		value: ((Value) -> Void)? = nil
	) -> Signal<Value, Error> {
		return Signal(serialization: .inherit) { observer in
			let disposable = CompositeDisposable()

			_ = disposed.map(disposable.add)

			disposable += signal.observe { receivedEvent in
				event?(receivedEvent)

				switch receivedEvent {
				case let .value(v):
					value?(v)

				case let .failed(error):
					failed?(error)

				case .completed:
					completed?()

				case .interrupted:
					interrupted?()
				}

				if receivedEvent.isTerminating {
					terminated?()
				}

				observer.action(receivedEvent)
			}

			return disposable
		}
	}
}

private struct SampleState<Value> {
	var latestValue: Value? = nil
	var isSignalCompleted: Bool = false
	var isSamplerCompleted: Bool = false
}

extension SignalProtocol {
	/// Forward the latest value from `self` with the value from `sampler` as a
	/// tuple, only when`sampler` sends a `value` event.
	///
	/// - note: If `sampler` fires before a value has been observed on `self`, 
	///         nothing happens.
	///
	/// - parameters:
	///   - sampler: A signal that will trigger the delivery of `value` event
	///              from `self`.
	///
	/// - returns: A signal that will send values from `self` and `sampler`, 
	///            sampled (possibly multiple times) by `sampler`, then complete
	///            once both input signals have completed, or interrupt if
	///            either input signal is interrupted.
	public func sample<T>(with sampler: Signal<T, NoError>) -> Signal<(Value, T), Error> {
		return Signal { observer in
			let state = Atomic(SampleState<Value>())
			let disposable = CompositeDisposable()

			disposable += self.observe { event in
				switch event {
				case let .value(value):
					state.modify {
						$0.latestValue = value
					}

				case let .failed(error):
					observer.send(error: error)

				case .completed:
					let shouldComplete: Bool = state.modify {
						$0.isSignalCompleted = true
						return $0.isSamplerCompleted
					}
					
					if shouldComplete {
						observer.sendCompleted()
					}

				case .interrupted:
					observer.sendInterrupted()
				}
			}
			
			disposable += sampler.observe { event in
				switch event {
				case .value(let samplerValue):
					if let value = state.value.latestValue {
						observer.send(value: (value, samplerValue))
					}

				case .completed:
					let shouldComplete: Bool = state.modify {
						$0.isSamplerCompleted = true
						return $0.isSignalCompleted
					}
					
					if shouldComplete {
						observer.sendCompleted()
					}

				case .interrupted:
					observer.sendInterrupted()

				case .failed:
					break
				}
			}

			return disposable
		}
	}
	
	/// Forward the latest value from `self` whenever `sampler` sends a `value`
	/// event.
	///
	/// - note: If `sampler` fires before a value has been observed on `self`, 
	///         nothing happens.
	///
	/// - parameters:
	///   - sampler: A signal that will trigger the delivery of `value` event
	///              from `self`.
	///
	/// - returns: A signal that will send values from `self`, sampled (possibly
	///            multiple times) by `sampler`, then complete once both input
	///            signals have completed, or interrupt if either input signal
	///            is interrupted.
	public func sample(on sampler: Signal<(), NoError>) -> Signal<Value, Error> {
		return sample(with: sampler)
			.map { $0.0 }
	}

	/// Forward the latest value from `samplee` with the value from `self` as a
	/// tuple, only when `self` sends a `value` event.
	/// This is like a flipped version of `sample(with:)`, but `samplee`'s
	/// terminal events are completely ignored.
	///
	/// - note: If `self` fires before a value has been observed on `samplee`,
	///         nothing happens.
	///
	/// - parameters:
	///   - samplee: A signal whose latest value is sampled by `self`.
	///
	/// - returns: A signal that will send values from `self` and `samplee`,
	///            sampled (possibly multiple times) by `self`, then terminate
	///            once `self` has terminated. **`samplee`'s terminated events
	///            are ignored**.
	public func withLatest<U>(from samplee: Signal<U, NoError>) -> Signal<(Value, U), Error> {
		return Signal { observer in
			let state = Atomic<U?>(nil)
			let disposable = CompositeDisposable()

			disposable += samplee.observeValues { value in
				state.value = value
			}

			disposable += self.observe { event in
				switch event {
				case let .value(value):
					if let value2 = state.value {
						observer.send(value: (value, value2))
					}
				case .completed:
					observer.sendCompleted()
				case let .failed(error):
					observer.send(error: error)
				case .interrupted:
					observer.sendInterrupted()
				}
			}

			return disposable
		}
	}

	/// Forward the latest value from `samplee` with the value from `self` as a
	/// tuple, only when `self` sends a `value` event.
	/// This is like a flipped version of `sample(with:)`, but `samplee`'s
	/// terminal events are completely ignored.
	///
	/// - note: If `self` fires before a value has been observed on `samplee`,
	///         nothing happens.
	///
	/// - parameters:
	///   - samplee: A producer whose latest value is sampled by `self`.
	///
	/// - returns: A signal that will send values from `self` and `samplee`,
	///            sampled (possibly multiple times) by `self`, then terminate
	///            once `self` has terminated. **`samplee`'s terminated events
	///            are ignored**.
	public func withLatest<U>(from samplee: SignalProducer<U, NoError>) -> Signal<(Value, U), Error> {
		return Signal { observer in
			let d = CompositeDisposable()
			samplee.startWithSignal { signal, disposable in
				d += disposable
				d += self.withLatest(from: signal).observe(observer)
			}
			return d
		}
	}
}

extension SignalProtocol {
	/// Forwards events from `self` until `lifetime` ends, at which point the
	/// returned signal will complete.
	///
	/// - parameters:
	///   - lifetime: A lifetime whose `ended` signal will cause the returned
	///               signal to complete.
	///
	/// - returns: A signal that will deliver events until `lifetime` ends.
	public func take(during lifetime: Lifetime) -> Signal<Value, Error> {
		return take(until: lifetime.ended)
	}

	/// Forward events from `self` until `trigger` sends a `value` or
	/// `completed` event, at which point the returned signal will complete.
	///
	/// - parameters:
	///   - trigger: A signal whose `value` or `completed` events will stop the
	///              delivery of `value` events from `self`.
	///
	/// - returns: A signal that will deliver events until `trigger` sends
	///            `value` or `completed` events.
	public func take(until trigger: Signal<(), NoError>) -> Signal<Value, Error> {
		return Signal { observer in
			let disposable = CompositeDisposable()
			disposable += self.observe(observer)

			disposable += trigger.observe { event in
				switch event {
				case .value, .completed:
					observer.sendCompleted()

				case .failed, .interrupted:
					break
				}
			}

			return disposable
		}
	}

	/// Do not forward any values from `self` until `trigger` sends a `value` or
	/// `completed` event, at which point the returned signal behaves exactly
	/// like `signal`.
	///
	/// - parameters:
	///   - trigger: A signal whose `value` or `completed` events will start the
	///              deliver of events on `self`.
	///
	/// - returns: A signal that will deliver events once the `trigger` sends
	///            `value` or `completed` events.
	public func skip(until trigger: Signal<(), NoError>) -> Signal<Value, Error> {
		return Signal { observer in
			let disposable = SerialDisposable()
			
			disposable.innerDisposable = trigger.observe { event in
				switch event {
				case .value, .completed:
					disposable.innerDisposable = self.observe(observer)
					
				case .failed, .interrupted:
					break
				}
			}
			
			return disposable
		}
	}

	/// Forward events from `self` with history: values of the returned signal
	/// are a tuples whose first member is the previous value and whose second member
	/// is the current value. `initial` is supplied as the first member when `self`
	/// sends its first value.
	///
	/// - parameters:
	///   - initial: A value that will be combined with the first value sent by
	///              `self`.
	///
	/// - returns: A signal that sends tuples that contain previous and current
	///            sent values of `self`.
	public func combinePrevious(_ initial: Value) -> Signal<(Value, Value), Error> {
		return scan((initial, initial)) { previousCombinedValues, newValue in
			return (previousCombinedValues.1, newValue)
		}
	}


	/// Send only the final value and then immediately completes.
	///
	/// - parameters:
	///   - initial: Initial value for the accumulator.
	///   - combine: A closure that accepts accumulator and sent value of
	///              `self`.
	///
	/// - returns: A signal that sends accumulated value after `self` completes.
	public func reduce<U>(_ initial: U, _ combine: @escaping (U, Value) -> U) -> Signal<U, Error> {
		// We need to handle the special case in which `signal` sends no values.
		// We'll do that by sending `initial` on the output signal (before
		// taking the last value).
		let (scannedSignalWithInitialValue, outputSignalObserver) = Signal<U, Error>.pipe()
		let outputSignal = scannedSignalWithInitialValue.take(last: 1)

		// Now that we've got takeLast() listening to the piped signal, send
        // that initial value.
		outputSignalObserver.send(value: initial)

		// Pipe the scanned input signal into the output signal.
		self.scan(initial, combine)
			.observe(outputSignalObserver)

		return outputSignal
	}

	/// Aggregate values into a single combined value. When `self` emits its
	/// first value, `combine` is invoked with `initial` as the first argument
	/// and that emitted value as the second argument. The result is emitted
	/// from the signal returned from `scan`. That result is then passed to
	/// `combine` as the first argument when the next value is emitted, and so
	/// on.
	///
	/// - parameters:
	///   - initial: Initial value for the accumulator.
	///   - combine: A closure that accepts accumulator and sent value of
	///              `self`.
	///
	/// - returns: A signal that sends accumulated value each time `self` emits
	///            own value.
	public func scan<U>(_ initial: U, _ combine: @escaping (U, Value) -> U) -> Signal<U, Error> {
		return Signal(serialization: .inherit) { observer in
			var accumulator = initial

			return self.observe { event in
				observer.action(event.map { value in
					accumulator = combine(accumulator, value)
					return accumulator
				})
			}
		}
	}
}

extension SignalProtocol where Value: Equatable {
	/// Forward only those values from `self` which are not duplicates of the
	/// immedately preceding value. 
	///
	/// - note: The first value is always forwarded.
	///
	/// - returns: A signal that does not send two equal values sequentially.
	public func skipRepeats() -> Signal<Value, Error> {
		return skipRepeats(==)
	}
}

extension SignalProtocol {
	/// Forward only those values from `self` which do not pass `isRepeat` with
	/// respect to the previous value. 
	///
	/// - note: The first value is always forwarded.
	///
	/// - parameters:
	///   - isRepeate: A closure that accepts previous and current values of
	///                `self` and returns `Bool` whether these values are
	///                repeating.
	///
	/// - returns: A signal that forwards only those values that fail given
	///            `isRepeat` predicate.
	public func skipRepeats(_ isRepeat: @escaping (Value, Value) -> Bool) -> Signal<Value, Error> {
		return self
			.scan((nil, false)) { (accumulated: (Value?, Bool), next: Value) -> (value: Value?, repeated: Bool) in
				switch accumulated.0 {
				case nil:
					return (next, false)
				case let prev? where isRepeat(prev, next):
					return (prev, true)
				case _?:
					return (Optional(next), false)
				}
			}
			.filter { !$0.repeated }
			.map { $0.value }
			.skipNil()
	}

	/// Do not forward any values from `self` until `predicate` returns false,
	/// at which point the returned signal behaves exactly like `signal`.
	///
	/// - parameters:
	///   - predicate: A closure that accepts a value and returns whether `self`
	///                should still not forward that value to a `signal`.
	///
	/// - returns: A signal that sends only forwarded values from `self`.
	public func skip(while predicate: @escaping (Value) -> Bool) -> Signal<Value, Error> {
		return Signal(serialization: .inherit) { observer in
			var shouldSkip = true

			return self.observe { event in
				switch event {
				case let .value(value):
					shouldSkip = shouldSkip && predicate(value)
					if !shouldSkip {
						fallthrough
					}

				case .failed, .completed, .interrupted:
					observer.action(event)
				}
			}
		}
	}

	/// Forward events from `self` until `replacement` begins sending events.
	///
	/// - parameters:
	///   - replacement: A signal to wait to wait for values from and start
	///                  sending them as a replacement to `self`'s values.
	///
	/// - returns: A signal which passes through `value`, failed, and
	///            `interrupted` events from `self` until `replacement` sends
	///            an event, at which point the returned signal will send that
	///            event and switch to passing through events from `replacement`
	///            instead, regardless of whether `self` has sent events
	///            already.
	public func take(untilReplacement signal: Signal<Value, Error>) -> Signal<Value, Error> {
		return Signal { observer in
			let disposable = CompositeDisposable()

			let signalDisposable = self.observe { event in
				switch event {
				case .completed:
					break

				case .value, .failed, .interrupted:
					observer.action(event)
				}
			}

			disposable += signalDisposable
			disposable += signal.observe { event in
				signalDisposable?.dispose()
				observer.action(event)
			}

			return disposable
		}
	}

	/// Wait until `self` completes and then forward the final `count` values
	/// on the returned signal.
	///
	/// - parameters:
	///   - count: Number of last events to send after `self` completes.
	///
	/// - returns: A signal that receives up to `count` values from `self`
	///            after `self` completes.
	public func take(last count: Int) -> Signal<Value, Error> {
		return Signal(serialization: .inherit) { observer in
			var buffer: [Value] = []
			buffer.reserveCapacity(count)

			return self.observe { event in
				switch event {
				case let .value(value):
					// To avoid exceeding the reserved capacity of the buffer, 
					// we remove then add. Remove elements until we have room to 
					// add one more.
					while (buffer.count + 1) > count {
						buffer.remove(at: 0)
					}
					
					buffer.append(value)
				case let .failed(error):
					observer.send(error: error)
				case .completed:
					buffer.forEach(observer.send(value:))
					
					observer.sendCompleted()
				case .interrupted:
					observer.sendInterrupted()
				}
			}
		}
	}

	/// Forward any values from `self` until `predicate` returns false, at which
	/// point the returned signal will complete.
	///
	/// - parameters:
	///   - predicate: A closure that accepts value and returns `Bool` value
	///                whether `self` should forward it to `signal` and continue
	///                sending other events.
	///
	/// - returns: A signal that sends events until the values sent by `self`
	///            pass the given `predicate`.
	public func take(while predicate: @escaping (Value) -> Bool) -> Signal<Value, Error> {
		return Signal(serialization: .inherit) { observer in
			return self.observe { event in
				if let value = event.value, !predicate(value) {
					observer.sendCompleted()
				} else {
					observer.action(event)
				}
			}
		}
	}
}

private struct ZipState<Left, Right> {
	var values: (left: [Left], right: [Right]) = ([], [])
	var isCompleted: (left: Bool, right: Bool) = (false, false)

	var isFinished: Bool {
		return (isCompleted.left && values.left.isEmpty) || (isCompleted.right && values.right.isEmpty)
	}
}

extension SignalProtocol {
	/// Zip elements of two signals into pairs. The elements of any Nth pair
	/// are the Nth elements of the two input signals.
	///
	/// - parameters:
	///   - otherSignal: A signal to zip values with.
	///
	/// - returns: A signal that sends tuples of `self` and `otherSignal`.
	public func zip<U>(with other: Signal<U, Error>) -> Signal<(Value, U), Error> {
		return Signal { observer in
			let state = Atomic(ZipState<Value, U>())
			let disposable = CompositeDisposable()
			
			let flush = {
				var tuple: (Value, U)?
				var isFinished = false

				state.modify { state in
					guard !state.values.left.isEmpty && !state.values.right.isEmpty else {
						isFinished = state.isFinished
						return
					}

					tuple = (state.values.left.removeFirst(), state.values.right.removeFirst())
					isFinished = state.isFinished
				}

				if let tuple = tuple {
					observer.send(value: tuple)
				}

				if isFinished {
					observer.sendCompleted()
				}
			}
			
			let onFailed = observer.send(error:)
			let onInterrupted = observer.sendInterrupted

			disposable += self.observe { event in
				switch event {
				case let .value(value):
					state.modify {
						$0.values.left.append(value)
					}
					flush()

				case let .failed(error):
					onFailed(error)

				case .completed:
					state.modify {
						$0.isCompleted.left = true
					}
					flush()

				case .interrupted:
					onInterrupted()
				}
			}

			disposable += other.observe { event in
				switch event {
				case let .value(value):
					state.modify {
						$0.values.right.append(value)
					}
					flush()

				case let .failed(error):
					onFailed(error)

				case .completed:
					state.modify {
						$0.isCompleted.right = true
					}
					flush()

				case .interrupted:
					onInterrupted()
				}
			}
			
			return disposable
		}
	}

	/// Apply `operation` to values from `self` with `success`ful results
	/// forwarded on the returned signal and `failure`s sent as failed events.
	///
	/// - parameters:
	///   - operation: A closure that accepts a value and returns a `Result`.
	///
	/// - returns: A signal that receives `success`ful `Result` as `value` event
	///            and `failure` as failed event.
	public func attempt(_ operation: @escaping (Value) -> Result<(), Error>) -> Signal<Value, Error> {
		return attemptMap { value in
			return operation(value).map {
				return value
			}
		}
	}

	/// Apply `operation` to values from `self` with `success`ful results mapped
	/// on the returned signal and `failure`s sent as failed events.
	///
	/// - parameters:
	///   - operation: A closure that accepts a value and returns a result of
	///                a mapped value as `success`.
	///
	/// - returns: A signal that sends mapped values from `self` if returned
	///            `Result` is `success`ful, `failed` events otherwise.
	public func attemptMap<U>(_ operation: @escaping (Value) -> Result<U, Error>) -> Signal<U, Error> {
		return Signal(serialization: .inherit) { observer in
			self.observe { event in
				switch event {
				case let .value(value):
					operation(value).analysis(
						ifSuccess: observer.send(value:),
						ifFailure: observer.send(error:)
					)
				case let .failed(error):
					observer.send(error: error)
				case .completed:
					observer.sendCompleted()
				case .interrupted:
					observer.sendInterrupted()
				}
			}
		}
	}

	/// Throttle values sent by the receiver, so that at least `interval`
	/// seconds pass between each, then forwards them on the given scheduler.
	///
	/// - note: If multiple values are received before the interval has elapsed,
	///         the latest value is the one that will be passed on.
	///
	/// - note: If the input signal terminates while a value is being throttled,
	///         that value will be discarded and the returned signal will 
	///         terminate immediately.
	///
	/// - note: If the device time changed backwords before previous date while
	///         a value is being throttled, and if there is a new value sent,
	///         the new value will be passed anyway.
	///
	/// - parameters:
	///   - interval: Number of seconds to wait between sent values.
	///   - scheduler: A scheduler to deliver events on.
	///
	/// - returns: A signal that sends values at least `interval` seconds 
	///            appart on a given scheduler.
	public func throttle(_ interval: TimeInterval, on scheduler: DateSchedulerProtocol) -> Signal<Value, Error> {
		precondition(interval >= 0)

		// While `throttle` is an asynchronous operator, the resulting signal can
		// inherit the serialization from the scheduler, since all events are being
		// forwarded through it.
		return Signal(serialization: .inherit) { observer in
			let state: Atomic<ThrottleState<Value>> = Atomic(ThrottleState())
			let schedulerDisposable = SerialDisposable()

			let disposable = CompositeDisposable()
			disposable += schedulerDisposable

			disposable += self.observe { event in
				guard let value = event.value else {
					schedulerDisposable.innerDisposable = scheduler.schedule {
						observer.action(event)
					}
					return
				}

				var scheduleDate: Date!
				state.modify {
					$0.pendingValue = value

					let proposedScheduleDate: Date
					if let previousDate = $0.previousDate, previousDate.compare(scheduler.currentDate) != .orderedDescending {
						proposedScheduleDate = previousDate.addingTimeInterval(interval)
					} else {
						proposedScheduleDate = scheduler.currentDate
					}

					switch proposedScheduleDate.compare(scheduler.currentDate) {
					case .orderedAscending:
						scheduleDate = scheduler.currentDate

					case .orderedSame: fallthrough
					case .orderedDescending:
						scheduleDate = proposedScheduleDate
					}
				}

				schedulerDisposable.innerDisposable = scheduler.schedule(after: scheduleDate) {
					let pendingValue: Value? = state.modify { state in
						defer {
							if state.pendingValue != nil {
								state.pendingValue = nil
								state.previousDate = scheduleDate
							}
						}
						return state.pendingValue
					}
					
					if let pendingValue = pendingValue {
						observer.send(value: pendingValue)
					}
				}
			}

			return disposable
		}
	}

	/// Conditionally throttles values sent on the receiver whenever
	/// `shouldThrottle` is true, forwarding values on the given scheduler.
	///
	/// - note: While `shouldThrottle` remains false, values are forwarded on the
	///         given scheduler. If multiple values are received while
	///         `shouldThrottle` is true, the latest value is the one that will
	///         be passed on.
	///
	/// - note: If the input signal terminates while a value is being throttled,
	///         that value will be discarded and the returned signal will
	///         terminate immediately.
	///
	/// - note: If `shouldThrottle` completes before the receiver, and its last
	///         value is `true`, the returned signal will remain in the throttled
	///         state, emitting no further values until it terminates.
	///
	/// - parameters:
	///   - shouldThrottle: A boolean property that controls whether values
	///                     should be throttled.
	///   - scheduler: A scheduler to deliver events on.
	///
	/// - returns: A signal that sends values only while `shouldThrottle` is false.
	public func throttle<P: PropertyProtocol>(while shouldThrottle: P, on scheduler: SchedulerProtocol) -> Signal<Value, Error>
		where P.Value == Bool
	{
		return Signal { observer in
			let initial: ThrottleWhileState<Value> = .resumed
			let state = Atomic(initial)
			let schedulerDisposable = SerialDisposable()

			let disposable = CompositeDisposable()
			disposable += schedulerDisposable

			disposable += shouldThrottle.producer
				.skipRepeats()
				.startWithValues { shouldThrottle in
					let valueToSend = state.modify { state -> Value? in
						guard !state.isTerminated else { return nil }

						if shouldThrottle {
							state = .throttled(nil)
						} else {
							defer { state = .resumed }

							if case let .throttled(value?) = state {
								return value
							}
						}

						return nil
					}

					if let value = valueToSend {
						schedulerDisposable.innerDisposable = scheduler.schedule {
							observer.send(value: value)
						}
					}
				}

			disposable += self.observe { event in
				let eventToSend = state.modify { state -> Event<Value, Error>? in
					switch event {
					case let .value(value):
						switch state {
						case .throttled:
							state = .throttled(value)
							return nil
						case .resumed:
							return event
						case .terminated:
							return nil
						}

					case .completed, .interrupted, .failed:
						state = .terminated
						return event
					}
				}

				if let event = eventToSend {
					schedulerDisposable.innerDisposable = scheduler.schedule {
						observer.action(event)
					}
				}
			}

			return disposable
		}
	}

	/// Debounce values sent by the receiver, such that at least `interval`
	/// seconds pass after the receiver has last sent a value, then forward the
	/// latest value on the given scheduler.
	///
	/// - note: If multiple values are received before the interval has elapsed, 
	///         the latest value is the one that will be passed on.
	///
	/// - note: If the input signal terminates while a value is being debounced, 
	///         that value will be discarded and the returned signal will 
	///         terminate immediately.
	///
	/// - parameters:
	///   - interval: A number of seconds to wait before sending a value.
	///   - scheduler: A scheduler to send values on.
	///
	/// - returns: A signal that sends values that are sent from `self` at least
	///            `interval` seconds apart.
	public func debounce(_ interval: TimeInterval, on scheduler: DateSchedulerProtocol) -> Signal<Value, Error> {
		precondition(interval >= 0)
		
		return self
			.materialize()
			.flatMap(.latest) { event -> SignalProducer<Event<Value, Error>, NoError> in
				if event.isTerminating {
					return SignalProducer(value: event).observe(on: scheduler)
				} else {
					return SignalProducer(value: event).delay(interval, on: scheduler)
				}
			}
			.dematerialize()
	}
}

extension SignalProtocol {
	/// Forward only those values from `self` that have unique identities across
	/// the set of all values that have been seen.
	///
	/// - note: This causes the identities to be retained to check for 
	///         uniqueness.
	///
	/// - parameters:
	///   - transform: A closure that accepts a value and returns identity 
	///                value.
	///
	/// - returns: A signal that sends unique values during its lifetime.
	public func uniqueValues<Identity: Hashable>(_ transform: @escaping (Value) -> Identity) -> Signal<Value, Error> {
		return Signal(serialization: .inherit) { observer in
			var seenValues: Set<Identity> = []
			
			return self
				.observe { event in
					switch event {
					case let .value(value):
						let identity = transform(value)
						if !seenValues.contains(identity) {
							seenValues.insert(identity)
							fallthrough
						}
						
					case .failed, .completed, .interrupted:
						observer.action(event)
					}
				}
		}
	}
}

extension SignalProtocol where Value: Hashable {
	/// Forward only those values from `self` that are unique across the set of
	/// all values that have been seen.
	///
	/// - note: This causes the values to be retained to check for uniqueness. 
	///         Providing a function that returns a unique value for each sent 
	///         value can help you reduce the memory footprint.
	///
	/// - returns: A signal that sends unique values during its lifetime.
	public func uniqueValues() -> Signal<Value, Error> {
		return uniqueValues { $0 }
	}
}

private struct ThrottleState<Value> {
	var previousDate: Date? = nil
	var pendingValue: Value? = nil
}

private enum ThrottleWhileState<Value> {
	case resumed
	case throttled(Value?)
	case terminated

	var isTerminated: Bool {
		switch self {
		case .terminated:
			return true
		case .resumed, .throttled:
			return false
		}
	}
}

extension SignalProtocol {
	/// Combines the values of all the given signals, in the manner described by
	/// `combineLatestWith`.
	public static func combineLatest<B>(_ a: Signal<Value, Error>, _ b: Signal<B, Error>) -> Signal<(Value, B), Error> {
		return a.combineLatest(with: b)
	}

	/// Combines the values of all the given signals, in the manner described by
	/// `combineLatestWith`.
	public static func combineLatest<B, C>(_ a: Signal<Value, Error>, _ b: Signal<B, Error>, _ c: Signal<C, Error>) -> Signal<(Value, B, C), Error> {
		return combineLatest(a, b)
			.combineLatest(with: c)
			.map(repack)
	}

	/// Combines the values of all the given signals, in the manner described by
	/// `combineLatestWith`.
	public static func combineLatest<B, C, D>(_ a: Signal<Value, Error>, _ b: Signal<B, Error>, _ c: Signal<C, Error>, _ d: Signal<D, Error>) -> Signal<(Value, B, C, D), Error> {
		return combineLatest(a, b, c)
			.combineLatest(with: d)
			.map(repack)
	}

	/// Combines the values of all the given signals, in the manner described by
	/// `combineLatestWith`.
	public static func combineLatest<B, C, D, E>(_ a: Signal<Value, Error>, _ b: Signal<B, Error>, _ c: Signal<C, Error>, _ d: Signal<D, Error>, _ e: Signal<E, Error>) -> Signal<(Value, B, C, D, E), Error> {
		return combineLatest(a, b, c, d)
			.combineLatest(with: e)
			.map(repack)
	}

	/// Combines the values of all the given signals, in the manner described by
	/// `combineLatestWith`.
	public static func combineLatest<B, C, D, E, F>(_ a: Signal<Value, Error>, _ b: Signal<B, Error>, _ c: Signal<C, Error>, _ d: Signal<D, Error>, _ e: Signal<E, Error>, _ f: Signal<F, Error>) -> Signal<(Value, B, C, D, E, F), Error> {
		return combineLatest(a, b, c, d, e)
			.combineLatest(with: f)
			.map(repack)
	}

	/// Combines the values of all the given signals, in the manner described by
	/// `combineLatestWith`.
	public static func combineLatest<B, C, D, E, F, G>(_ a: Signal<Value, Error>, _ b: Signal<B, Error>, _ c: Signal<C, Error>, _ d: Signal<D, Error>, _ e: Signal<E, Error>, _ f: Signal<F, Error>, _ g: Signal<G, Error>) -> Signal<(Value, B, C, D, E, F, G), Error> {
		return combineLatest(a, b, c, d, e, f)
			.combineLatest(with: g)
			.map(repack)
	}

	/// Combines the values of all the given signals, in the manner described by
	/// `combineLatestWith`.
	public static func combineLatest<B, C, D, E, F, G, H>(_ a: Signal<Value, Error>, _ b: Signal<B, Error>, _ c: Signal<C, Error>, _ d: Signal<D, Error>, _ e: Signal<E, Error>, _ f: Signal<F, Error>, _ g: Signal<G, Error>, _ h: Signal<H, Error>) -> Signal<(Value, B, C, D, E, F, G, H), Error> {
		return combineLatest(a, b, c, d, e, f, g)
			.combineLatest(with: h)
			.map(repack)
	}

	/// Combines the values of all the given signals, in the manner described by
	/// `combineLatestWith`.
	public static func combineLatest<B, C, D, E, F, G, H, I>(_ a: Signal<Value, Error>, _ b: Signal<B, Error>, _ c: Signal<C, Error>, _ d: Signal<D, Error>, _ e: Signal<E, Error>, _ f: Signal<F, Error>, _ g: Signal<G, Error>, _ h: Signal<H, Error>, _ i: Signal<I, Error>) -> Signal<(Value, B, C, D, E, F, G, H, I), Error> {
		return combineLatest(a, b, c, d, e, f, g, h)
			.combineLatest(with: i)
			.map(repack)
	}

	/// Combines the values of all the given signals, in the manner described by
	/// `combineLatestWith`.
	public static func combineLatest<B, C, D, E, F, G, H, I, J>(_ a: Signal<Value, Error>, _ b: Signal<B, Error>, _ c: Signal<C, Error>, _ d: Signal<D, Error>, _ e: Signal<E, Error>, _ f: Signal<F, Error>, _ g: Signal<G, Error>, _ h: Signal<H, Error>, _ i: Signal<I, Error>, _ j: Signal<J, Error>) -> Signal<(Value, B, C, D, E, F, G, H, I, J), Error> {
		return combineLatest(a, b, c, d, e, f, g, h, i)
			.combineLatest(with: j)
			.map(repack)
	}

	/// Combines the values of all the given signals, in the manner described by
	/// `combineLatestWith`. No events will be sent if the sequence is empty.
	public static func combineLatest<S: Sequence>(_ signals: S) -> Signal<[Value], Error>
		where S.Iterator.Element == Signal<Value, Error>
	{
		var generator = signals.makeIterator()
		if let first = generator.next() {
			let initial = first.map { [$0] }
			return IteratorSequence(generator).reduce(initial) { signal, next in
				signal.combineLatest(with: next).map { $0.0 + [$0.1] }
			}
		}
		
		return .never
	}

	/// Zips the values of all the given signals, in the manner described by
	/// `zipWith`.
	public static func zip<B>(_ a: Signal<Value, Error>, _ b: Signal<B, Error>) -> Signal<(Value, B), Error> {
		return a.zip(with: b)
	}

	/// Zips the values of all the given signals, in the manner described by
	/// `zipWith`.
	public static func zip<B, C>(_ a: Signal<Value, Error>, _ b: Signal<B, Error>, _ c: Signal<C, Error>) -> Signal<(Value, B, C), Error> {
		return zip(a, b)
			.zip(with: c)
			.map(repack)
	}

	/// Zips the values of all the given signals, in the manner described by
	/// `zipWith`.
	public static func zip<B, C, D>(_ a: Signal<Value, Error>, _ b: Signal<B, Error>, _ c: Signal<C, Error>, _ d: Signal<D, Error>) -> Signal<(Value, B, C, D), Error> {
		return zip(a, b, c)
			.zip(with: d)
			.map(repack)
	}

	/// Zips the values of all the given signals, in the manner described by
	/// `zipWith`.
	public static func zip<B, C, D, E>(_ a: Signal<Value, Error>, _ b: Signal<B, Error>, _ c: Signal<C, Error>, _ d: Signal<D, Error>, _ e: Signal<E, Error>) -> Signal<(Value, B, C, D, E), Error> {
		return zip(a, b, c, d)
			.zip(with: e)
			.map(repack)
	}

	/// Zips the values of all the given signals, in the manner described by
	/// `zipWith`.
	public static func zip<B, C, D, E, F>(_ a: Signal<Value, Error>, _ b: Signal<B, Error>, _ c: Signal<C, Error>, _ d: Signal<D, Error>, _ e: Signal<E, Error>, _ f: Signal<F, Error>) -> Signal<(Value, B, C, D, E, F), Error> {
		return zip(a, b, c, d, e)
			.zip(with: f)
			.map(repack)
	}

	/// Zips the values of all the given signals, in the manner described by
	/// `zipWith`.
	public static func zip<B, C, D, E, F, G>(_ a: Signal<Value, Error>, _ b: Signal<B, Error>, _ c: Signal<C, Error>, _ d: Signal<D, Error>, _ e: Signal<E, Error>, _ f: Signal<F, Error>, _ g: Signal<G, Error>) -> Signal<(Value, B, C, D, E, F, G), Error> {
		return zip(a, b, c, d, e, f)
			.zip(with: g)
			.map(repack)
	}

	/// Zips the values of all the given signals, in the manner described by
	/// `zipWith`.
	public static func zip<B, C, D, E, F, G, H>(_ a: Signal<Value, Error>, _ b: Signal<B, Error>, _ c: Signal<C, Error>, _ d: Signal<D, Error>, _ e: Signal<E, Error>, _ f: Signal<F, Error>, _ g: Signal<G, Error>, _ h: Signal<H, Error>) -> Signal<(Value, B, C, D, E, F, G, H), Error> {
		return zip(a, b, c, d, e, f, g)
			.zip(with: h)
			.map(repack)
	}

	/// Zips the values of all the given signals, in the manner described by
	/// `zipWith`.
	public static func zip<B, C, D, E, F, G, H, I>(_ a: Signal<Value, Error>, _ b: Signal<B, Error>, _ c: Signal<C, Error>, _ d: Signal<D, Error>, _ e: Signal<E, Error>, _ f: Signal<F, Error>, _ g: Signal<G, Error>, _ h: Signal<H, Error>, _ i: Signal<I, Error>) -> Signal<(Value, B, C, D, E, F, G, H, I), Error> {
		return zip(a, b, c, d, e, f, g, h)
			.zip(with: i)
			.map(repack)
	}

	/// Zips the values of all the given signals, in the manner described by
	/// `zipWith`.
	public static func zip<B, C, D, E, F, G, H, I, J>(_ a: Signal<Value, Error>, _ b: Signal<B, Error>, _ c: Signal<C, Error>, _ d: Signal<D, Error>, _ e: Signal<E, Error>, _ f: Signal<F, Error>, _ g: Signal<G, Error>, _ h: Signal<H, Error>, _ i: Signal<I, Error>, _ j: Signal<J, Error>) -> Signal<(Value, B, C, D, E, F, G, H, I, J), Error> {
		return zip(a, b, c, d, e, f, g, h, i)
			.zip(with: j)
			.map(repack)
	}

	/// Zips the values of all the given signals, in the manner described by
	/// `zipWith`. No events will be sent if the sequence is empty.
	public static func zip<S: Sequence>(_ signals: S) -> Signal<[Value], Error>
		where S.Iterator.Element == Signal<Value, Error>
	{
		var generator = signals.makeIterator()
		if let first = generator.next() {
			let initial = first.map { [$0] }
			return IteratorSequence(generator).reduce(initial) { signal, next in
				signal.zip(with: next).map { $0.0 + [$0.1] }
			}
		}
		
		return .never
	}
}

extension SignalProtocol {
	/// Forward events from `self` until `interval`. Then if signal isn't 
	/// completed yet, fails with `error` on `scheduler`.
	///
	/// - note: If the interval is 0, the timeout will be scheduled immediately. 
	///         The signal must complete synchronously (or on a faster
	///         scheduler) to avoid the timeout.
	///
	/// - parameters:
	///   - error: Error to send with failed event if `self` is not completed
	///            when `interval` passes.
	///   - interval: Number of seconds to wait for `self` to complete.
	///   - scheudler: A scheduler to deliver error on.
	///
	/// - returns: A signal that sends events for at most `interval` seconds,
	///            then, if not `completed` - sends `error` with failed event
	///            on `scheduler`.
	public func timeout(after interval: TimeInterval, raising error: Error, on scheduler: DateSchedulerProtocol) -> Signal<Value, Error> {
		precondition(interval >= 0)

		return Signal { observer in
			let disposable = CompositeDisposable()
			let date = scheduler.currentDate.addingTimeInterval(interval)

			disposable += scheduler.schedule(after: date) {
				observer.send(error: error)
			}

			disposable += self.observe(observer)
			return disposable
		}
	}
}

extension SignalProtocol where Error == NoError {
	/// Promote a signal that does not generate failures into one that can.
	///
	/// - note: This does not actually cause failures to be generated for the
	///         given signal, but makes it easier to combine with other signals
	///         that may fail; for example, with operators like 
	///         `combineLatestWith`, `zipWith`, `flatten`, etc.
	///
	/// - parameters:
	///   - _ An `ErrorType`.
	///
	/// - returns: A signal that has an instantiatable `ErrorType`.
	public func promoteErrors<F: Swift.Error>(_: F.Type) -> Signal<Value, F> {
		return Signal(serialization: .inherit) { observer in
			return self.observe { event in
				switch event {
				case let .value(value):
					observer.send(value: value)
				case .failed:
					fatalError("NoError is impossible to construct")
				case .completed:
					observer.sendCompleted()
				case .interrupted:
					observer.sendInterrupted()
				}
			}
		}
	}

	/// Forward events from `self` until `interval`. Then if signal isn't
	/// completed yet, fails with `error` on `scheduler`.
	///
	/// - note: If the interval is 0, the timeout will be scheduled immediately.
	///         The signal must complete synchronously (or on a faster
	///         scheduler) to avoid the timeout.
	///
	/// - parameters:
	///   - interval: Number of seconds to wait for `self` to complete.
	///   - error: Error to send with `failed` event if `self` is not completed
	///            when `interval` passes.
	///   - scheudler: A scheduler to deliver error on.
	///
	/// - returns: A signal that sends events for at most `interval` seconds,
	///            then, if not `completed` - sends `error` with `failed` event
	///            on `scheduler`.
	public func timeout<NewError: Swift.Error>(
		after interval: TimeInterval,
		raising error: NewError,
		on scheduler: DateSchedulerProtocol
	) -> Signal<Value, NewError> {
		return self
			.promoteErrors(NewError.self)
			.timeout(after: interval, raising: error, on: scheduler)
	}
}<|MERGE_RESOLUTION|>--- conflicted
+++ resolved
@@ -43,7 +43,7 @@
 	private let updateLock: NSLock
 
 	/// Used to ensure that events are serialized during delivery to observers.
-	private let sendLock: NSLock
+	private let sendLock: NSLock?
 
 	/// Initialize a Signal that will immediately invoke the given generator,
 	/// then forward events sent to the given observer.
@@ -55,168 +55,25 @@
 	/// - parameters:
 	///   - generator: A closure that accepts an implicitly created observer
 	///                that will act as an event emitter for the signal.
-<<<<<<< HEAD
 	public convenience init(_ generator: (Observer) -> Disposable?) {
 		self.init(serialization: .serialize, generator)
 	}
 
 	internal init(serialization: SignalSerialization, _ generator: (Observer) -> Disposable?) {
-		state = Atomic(SignalState())
-
-		/// Holds the final signal state captured by an `interrupted` event. If it
-		/// is set, the Signal should interrupt as soon as possible. Implicitly
-		/// protected by `state` and `sendLock`.
-		var interruptedState: SignalState<Value, Error>? = nil
-
-		/// Used to track if the signal has terminated. Protected by `sendLock`.
-		var terminated = false
-
-		/// The event emitter of the signal that would be passed to `generator`.
-		let observer: Observer
-
-		switch serialization {
-		case .inherit:
-			// If the `Signal` inherits serialization from its owner, the `sendLock`
-			// is elided.
-			//
-			// The recursive `interrupted` event handling would also be elided. So
-			// `SignalProducer` should not use `inherit` for the produced signal in
-			// `startWithSignal`.
-			//
-			// https://github.com/ReactiveCocoa/ReactiveSwift/pull/129
-			observer = Observer { [weak self] event in
-				guard let signal = self else {
-					return
-				}
-
-				let isTerminating = event.isTerminating
-
-				if let observers = (isTerminating ? signal.state.swap(nil)?.observers : signal.state.value?.observers) {
-					if !terminated {
-						for observer in observers {
-							observer.action(event)
-						}
-
-						if isTerminating {
-							terminated = true
-							signal.generatorDisposable?.dispose()
-						}
-					}
-				}
-			}
-
-		case .serialize:
-			/// Used to ensure that events are serialized during delivery to observers.
-			let sendLock = NSLock()
-			sendLock.name = "org.reactivecocoa.ReactiveSwift.Signal"
-
-			observer = Observer { [weak self] event in
-				guard let signal = self else {
-					return
-				}
-
-				@inline(__always)
-				func interrupt(_ observers: Bag<Observer>) {
-					for observer in observers {
-						observer.sendInterrupted()
-					}
-					terminated = true
-					interruptedState = nil
-				}
-
-				if case .interrupted = event {
-					// Recursive events are generally disallowed. But `interrupted` is kind
-					// of a special snowflake, since it can inadvertently be sent by
-					// downstream consumers.
-					//
-					// So we would treat `interrupted` events specially. If it happens
-					// to occur while the `sendLock` is acquired, the observer call-out and
-					// the disposal would be delegated to the current sender, or
-					// occasionally one of the senders waiting on `sendLock`.
-					if let state = signal.state.swap(nil) {
-						// Writes to `interruptedState` are implicitly synchronized. So we do
-						// not need to guard it with locks.
-						//
-						// Specifically, senders serialized by `sendLock` can react to and
-						// clear `interruptedState` only if they see the write made below.
-						// The write can happen only once, since `state` being swapped with
-						// `nil` is a point of no return.
-						//
-						// Even in the case that both a previous sender and its successor see
-						// the write (the `interruptedState` check before & after the unlock
-						// of `sendLock`), the senders are still bound to the `sendLock`.
-						// So whichever sender loses the battle of acquring `sendLock` is
-						// guaranteed to be blocked.
-						interruptedState = state
-
-						if sendLock.try() {
-							if !terminated, let state = interruptedState {
-								interrupt(state.observers)
-							}
-							sendLock.unlock()
-							signal.generatorDisposable?.dispose()
-						}
-					}
-				} else {
-					let isTerminating = event.isTerminating
-
-					if let observers = (isTerminating ? signal.state.swap(nil)?.observers : signal.state.value?.observers) {
-						var shouldDispose = false
-
-						sendLock.lock()
-
-						if !terminated {
-							for observer in observers {
-								observer.action(event)
-							}
-
-							// Check if a downstream consumer or a concurrent sender has
-							// interrupted the signal.
-							if !isTerminating, let state = interruptedState {
-								interrupt(state.observers)
-								shouldDispose = true
-							}
-
-							if isTerminating {
-								terminated = true
-								shouldDispose = true
-							}
-						}
-
-						sendLock.unlock()
-
-						// Based on the implicit memory order, any updates to the
-						// `interruptedState` should always be visible after `sendLock` is
-						// released. So we check it again and handle the interruption if
-						// it has not been taken over.
-						if !shouldDispose && !terminated && !isTerminating, let state = interruptedState {
-							sendLock.lock()
-
-							// `terminated` before acquring the lock could be a false negative,
-							// since it might race against other concurrent senders until the
-							// lock acquisition above succeeds. So we have to check again if the
-							// signal is really still alive.
-							if !terminated {
-								interrupt(state.observers)
-								shouldDispose = true
-							}
-
-							sendLock.unlock()
-						}
-
-						if shouldDispose {
-							// Dispose only after notifying observers, so disposal
-							// logic is consistently the last thing to run.
-							signal.generatorDisposable?.dispose()
-						}
-					}
-=======
-	public init(_ generator: (Observer) -> Disposable?) {
 		state = .alive(AliveState())
 		updateLock = NSLock()
 		updateLock.name = "org.reactivecocoa.ReactiveSwift.Signal.updateLock"
-		sendLock = NSLock()
-		sendLock.name = "org.reactivecocoa.ReactiveSwift.Signal.sendLock"
+
+		switch serialization {
+		case .inherit:
+			// Inherited serialization is a promise of not invoking the event emitter
+			// concurrently, so that the `sendLock` can be lifted.
+			sendLock = nil
+
+		case .serialize:
+			sendLock = NSLock()
+			sendLock!.name = "org.reactivecocoa.ReactiveSwift.Signal.sendLock"
+		}
 
 		let observer = Observer { [weak self] event in
 			guard let signal = self else {
@@ -383,7 +240,6 @@
 					// Dispose only after notifying observers, so disposal
 					// logic is consistently the last thing to run.
 					signal.swapDisposable()?.dispose()
->>>>>>> 3495369c
 				}
 			}
 		}
@@ -489,7 +345,23 @@
 	}
 }
 
-<<<<<<< HEAD
+extension Optional where Wrapped: NSLock {
+	@inline(__always)
+	fileprivate func lock() {
+		self?.lock()
+	}
+
+	@inline(__always)
+	fileprivate func unlock() {
+		self?.unlock()
+	}
+
+	@inline(__always)
+	fileprivate func `try`() -> Bool {
+		return self?.try() ?? true
+	}
+}
+
 /// Describes how `Signal` should serialize the events it received.
 internal enum SignalSerialization {
 	/// The `Signal` should serialize all the received events.
@@ -500,10 +372,6 @@
 	case inherit
 }
 
-private struct SignalState<Value, Error: Swift.Error> {
-	var observers: Bag<Signal<Value, Error>.Observer> = Bag()
-	var retainedSignal: Signal<Value, Error>?
-=======
 /// The state of a `Signal`.
 ///
 /// `SignalState` is guaranteed to be laid out as a tagged pointer by the Swift
@@ -569,7 +437,6 @@
 		self.observers = observers
 		self.event = event
 	}
->>>>>>> 3495369c
 }
 
 public protocol SignalProtocol {
