--- conflicted
+++ resolved
@@ -1,7 +1 @@
-<<<<<<< HEAD
-github "jspahrsummers/xcconfigs" >= 0.6
-github "Quick/Quick" == 0.2.0
-github "Quick/Nimble"
-github "Carthage/LlamaKit" == 0.1.1
-=======
->>>>>>> a6bc3a91
+github "Carthage/LlamaKit" == 0.1.1