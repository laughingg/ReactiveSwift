--- conflicted
+++ resolved
@@ -60,12 +60,6 @@
 					return signal
 				}()
 
-
-<<<<<<< HEAD
-=======
-				_ = signal?.observeFailed { _ in errored = true }
->>>>>>> b4d75743
-
 				expect(errored) == false
 				expect(signal).toNot(beNil())
 
@@ -78,7 +72,6 @@
 			it("should be alive until completion if it has at least one observer, despite not being explicitly retained") {
 				var completed = false
 
-<<<<<<< HEAD
 				weak var signal: Signal<AnyObject, NoError>? = {
 					let signal = Signal<AnyObject, NoError> { observer in
 						testScheduler.schedule {
@@ -89,9 +82,6 @@
 					signal.observeCompleted { completed = true }
 					return signal
 				}()
-=======
-				_ = signal?.observeCompleted { completed = true }
->>>>>>> b4d75743
 
 				expect(completed) == false
 				expect(signal).toNot(beNil())
@@ -116,14 +106,6 @@
 					signal.observeInterrupted { interrupted = true }
 					return signal
 				}()
-
-<<<<<<< HEAD
-=======
-				var interrupted = false
-				_ = signal?.observeInterrupted {
-					interrupted = true
-				}
->>>>>>> b4d75743
 
 				expect(interrupted) == false
 				expect(signal).toNot(beNil())
